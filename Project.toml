--- conflicted
+++ resolved
@@ -15,14 +15,11 @@
 SyntaxInterface = "b33eeca9-aacb-4496-a840-e75f1646a4fb"
 
 [compat]
-<<<<<<< HEAD
 MacroTools = "0.5"
-=======
 Revise = "3"
 SyntaxInterface = "0.1"
 Requires = "1"
 SnoopPrecompile = "1"
->>>>>>> bc550f97
 julia = "1.6.7"
 
 [extras]
