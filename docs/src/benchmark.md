--- conflicted
+++ resolved
@@ -89,16 +89,6 @@
 ````
 
 ````
-<<<<<<< HEAD
-BenchmarkTools.Trial: 10000 samples with 207 evaluations.
- Range (min … max):  365.536 ns … 635.870 ns  ┊ GC (min … max): 0.00% … 0.00%
- Time  (median):     368.155 ns               ┊ GC (median):    0.00%
- Time  (mean ± σ):   373.535 ns ±  13.167 ns  ┊ GC (mean ± σ):  0.00% ± 0.00%
-
-  ▇▄█▃ ▅▂▆▃       ▂▁▃▂▁▂ ▂                                      ▂
-  ████▅██████▇▅▅▅▅█████████▇▇▇▆▆▆▄▇▇▇▇▇▇▇█▆▇▇▇▆█▆▇▆▅▃▅▅▅▅▆▅▅▅▆▆ █
-  366 ns        Histogram: log(frequency) by time        427 ns <
-=======
 BenchmarkTools.Trial: 10000 samples with 189 evaluations.
  Range (min … max):  540.217 ns …  29.891 μs  ┊ GC (min … max): 0.00% … 0.00%
  Time  (median):     695.243 ns               ┊ GC (median):    0.00%
@@ -107,7 +97,6 @@
     ▁█ ▇▆ ▃ ▂█ ▂ ▁                                               
   ▂▂██▂██▂█▇██▇█▆█▇▄▅▄▄▄▄▃▃▂▃▃▂▂▂▂▂▂▂▁▂▁▂▂▁▂▂▁▁▁▁▁▁▁▁▁▁▁▁▁▁▁▁▁▁ ▃
   540 ns           Histogram: frequency by time         1.34 μs <
->>>>>>> 125fce7f
 
  Memory estimate: 0 bytes, allocs estimate: 0.
 ````
@@ -129,16 +118,6 @@
 ````
 
 ````
-<<<<<<< HEAD
-BenchmarkTools.Trial: 10000 samples with 201 evaluations.
- Range (min … max):  398.632 ns …  20.933 μs  ┊ GC (min … max): 0.00% … 97.65%
- Time  (median):     420.398 ns               ┊ GC (median):    0.00%
- Time  (mean ± σ):   443.245 ns ± 683.030 ns  ┊ GC (mean ± σ):  5.53% ±  3.51%
-
-  ▅██▅▂        ▂▄▄▆▆▆▆▅▄▄▃▂▁▁▁▂▂▃▂▃▂▂▂▁                         ▂
-  █████▇▇▇▆▅▆▅▆██████████████████████████▇▇▇███████▇██▇▇▇▆▆▆▅▅▅ █
-  399 ns        Histogram: log(frequency) by time        481 ns <
-=======
 BenchmarkTools.Trial: 10000 samples with 167 evaluations.
  Range (min … max):  619.766 ns … 208.364 μs  ┊ GC (min … max):  0.00% … 99.51%
  Time  (median):       1.010 μs               ┊ GC (median):     0.00%
@@ -147,7 +126,6 @@
     ▁▄█▅▃▂▂▁▃    ▂▂▂▃▄▄▄▂▁  ▁                                    
   ▂▃█████████▇▆▆█████████████▇▆▆▅▅▄▄▃▄▄▃▃▃▂▂▂▂▂▂▂▂▂▂▂▂▁▁▁▁▁▁▁▁▁ ▄
   620 ns           Histogram: frequency by time         1.95 μs <
->>>>>>> 125fce7f
 
  Memory estimate: 624 bytes, allocs estimate: 2.
 ````
