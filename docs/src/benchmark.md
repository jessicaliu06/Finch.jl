--- conflicted
+++ resolved
@@ -85,15 +85,6 @@
 
 ````
 BenchmarkTools.Trial: 10000 samples with 211 evaluations.
-<<<<<<< HEAD
- Range (min … max):  355.057 ns … 890.602 ns  ┊ GC (min … max): 0.00% … 0.00%
- Time  (median):     366.114 ns               ┊ GC (median):    0.00%
- Time  (mean ± σ):   367.686 ns ±  13.350 ns  ┊ GC (mean ± σ):  0.00% ± 0.00%
-
-  ▆▃▆▄     ▁█▅▆▃ ▁▁▂▁      ▁▂▂▁                                 ▂
-  ████▄▅▄▄▂█████▆████▇█▇▇▅▆████▇▇▇▇▆▇▆▆▆▆█▇▇▆▇▆▆▆▇▆▆▅▅▅▆▅▅▅▆▅▅▄ █
-  355 ns        Histogram: log(frequency) by time        419 ns <
-=======
  Range (min … max):  355.645 ns … 525.081 ns  ┊ GC (min … max): 0.00% … 0.00%
  Time  (median):     367.891 ns               ┊ GC (median):    0.00%
  Time  (mean ± σ):   376.209 ns ±  18.629 ns  ┊ GC (mean ± σ):  0.00% ± 0.00%
@@ -101,7 +92,6 @@
         ▇▆█▂       ▁▃▃▂▁▁    ▁▂▁▁▂▂▂▁  ▁      ▁                 ▂
   ██▆▁▁▁████▇█▇▇▆▆▆███████▇██████████████████████▇███▇▇▆▇▇▆▅▅▆▅ █
   356 ns        Histogram: log(frequency) by time        446 ns <
->>>>>>> e576b690
 
  Memory estimate: 0 bytes, allocs estimate: 0.
 ````
@@ -123,16 +113,6 @@
 ````
 
 ````
-<<<<<<< HEAD
-BenchmarkTools.Trial: 10000 samples with 203 evaluations.
- Range (min … max):  387.517 ns …   7.510 μs  ┊ GC (min … max): 0.00% … 93.65%
- Time  (median):     399.631 ns               ┊ GC (median):    0.00%
- Time  (mean ± σ):   417.431 ns ± 291.086 ns  ┊ GC (mean ± σ):  3.51% ±  4.71%
-
-  ▅█▇▃   ▇▇▅▁▃▄▃▃▂ ▁▃▃▃▂▂▁     ▁▁▂     ▁                        ▂
-  █████▅▇███████████████████▇██████▆▇████▇▆▇▇▆▆▆▆▆▆▆▅▅▄▅▄▅▅▅▅▅▄ █
-  388 ns        Histogram: log(frequency) by time        484 ns <
-=======
 BenchmarkTools.Trial: 10000 samples with 202 evaluations.
  Range (min … max):  389.851 ns …  22.954 μs  ┊ GC (min … max): 0.00% … 97.83%
  Time  (median):     422.649 ns               ┊ GC (median):    0.00%
@@ -141,7 +121,6 @@
   ▃▄▁   ▇█▅▂▃▁   ▂▄▅▅▅▅▅▅▄▄▃▃▃▄▃▃▃▂▂▂▁▁▁▁▁▁                     ▂
   ███▅▂▆███████▇▇████████████████████████████████▇█▇▇▇▇▇▅▆▇▆▆▆▆ █
   390 ns        Histogram: log(frequency) by time        499 ns <
->>>>>>> e576b690
 
  Memory estimate: 608 bytes, allocs estimate: 2.
 ````
