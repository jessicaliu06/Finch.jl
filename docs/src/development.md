```@meta
CurrentModule = Finch
```

# Development Guide

We welcome contributions to Finch! Before you start, please double-check in a
[Github issue](https://github.com/willow-ahrens/Finch.jl/issues) that there is
interest from a contributor in moderating your potential pull request.

## Testing

All pull requests should pass continuous integration testing before merging.
For more information about running tests (including filtering test suites or
updating the reference output), run the test script directly:

```
julia tests/runtests.jl --help
```

## Finch Compilation Pipeline

### Program Instances

Finch relies heavily on Julia's
[metaprogramming capabilities](https://docs.julialang.org/en/v1/manual/metaprogramming/) (
[macros](https://docs.julialang.org/en/v1/manual/metaprogramming/#Macros) and
[generated functions](https://docs.julialang.org/en/v1/manual/metaprogramming/#Generated-functions)
in particular) to produce code. To review briefly, a macro allows us to inspect
the syntax of it's arguments and generate replacement syntax. A generated
function allows us to inspect the type of the function arguments and produce
code for a function body.

In normal Finch usage, we might call Finch as follows:

```jldoctest example1; setup = :(using Finch)
julia> C = @fiber(sl(e(0)));

julia> A = @fiber(sl(e(0)), [0, 2, 0, 0, 3]);

julia> B = @fiber(d(e(0)), [11, 12, 13, 14, 15]);

julia> @finch (C .= 0; @loop i C[i] = A[i] * B[i]);

julia> C
SparseList (0) [1:5]
├─[2]: 24
├─[5]: 45
```

The
[`@macroexpand`](https://docs.julialang.org/en/v1/base/base/#Base.macroexpand)
macro allows us to see the result of applying a macro. Let's examine what
happens when we use the `@finch` macro (we've stripped line numbers from the
result to clean it up):

```jldoctest example1
julia> (@macroexpand @finch (C .= 0; @loop i C[i] = A[i] * B[i])) |> Finch.striplines
quote
<<<<<<< HEAD
    var"#45#res" = (Finch.execute)((Finch.FinchNotation.sequence_instance)((Finch.FinchNotation.declare_instance)((Finch.FinchNotation.variable_instance)(:C, (Finch.FinchNotation.index_leaf_instance)(C)), literal_instance(0)), begin
=======
    var"#51#res" = (Finch.execute)((Finch.FinchNotation.sequence_instance)((Finch.FinchNotation.declare_instance)((Finch.FinchNotation.variable_instance)(:C, (Finch.FinchNotation.finch_leaf_instance)(C)), literal_instance(0)), begin
>>>>>>> 38350a97
                    let i = index_instance(:i)
                        (Finch.FinchNotation.loop_instance)(i, (Finch.FinchNotation.assign_instance)((Finch.FinchNotation.access_instance)((Finch.FinchNotation.variable_instance)(:C, (Finch.FinchNotation.finch_leaf_instance)(C)), (Finch.FinchNotation.updater_instance)((Finch.FinchNotation.create_instance)()), (Finch.FinchNotation.variable_instance)(:i, (Finch.FinchNotation.finch_leaf_instance)(i))), literal_instance(right), (Finch.FinchNotation.call_instance)((Finch.FinchNotation.variable_instance)(:*, (Finch.FinchNotation.finch_leaf_instance)(*)), (Finch.FinchNotation.access_instance)((Finch.FinchNotation.variable_instance)(:A, (Finch.FinchNotation.finch_leaf_instance)(A)), (Finch.FinchNotation.reader_instance)(), (Finch.FinchNotation.variable_instance)(:i, (Finch.FinchNotation.finch_leaf_instance)(i))), (Finch.FinchNotation.access_instance)((Finch.FinchNotation.variable_instance)(:B, (Finch.FinchNotation.finch_leaf_instance)(B)), (Finch.FinchNotation.reader_instance)(), (Finch.FinchNotation.variable_instance)(:i, (Finch.FinchNotation.finch_leaf_instance)(i))))))
                    end
                end))
    begin
<<<<<<< HEAD
        C = Finch.get(var"#45#res", :C, C)
    end
    begin
        var"#45#res"
=======
        C = Finch.get(var"#51#res", :C, C)
    end
    begin
        var"#51#res"
>>>>>>> 38350a97
    end
end

```

In the above output, `@finch` creates an AST of program instances, then calls
`Finch.execute` on it. A program instance is a struct that contains the program
to be executed along with its arguments. Although we can use the above
constructors (e.g. `loop_instance`) to make our own program instance, it is most
convenient to use the unexported macro `Finch.finch_program_instance`:

```jldoctest example1
julia> using Finch: @finch_program_instance

julia> prgm = Finch.@finch_program_instance (C .= 0; @loop i C[i] = A[i] * B[i])
sequence_instance(declare_instance(variable_instance(:C, C)literal_instance(0)), loop_instance(index_instance(:i), assign_instance(access_instance(variable_instance(:C, C), updater_instance(create_instance()), index_instance(:i)), literal_instance(right), call_instance(variable_instance(:*, *), access_instance(variable_instance(:A, A), reader_instance(), index_instance(:i)), access_instance(variable_instance(:B, B), reader_instance(), index_instance(:i))))))
```

As we can see, our program instance contains not only the AST to be executed,
but also the data to execute the program with. The type of the program instance
contains only the program portion; there may be many program instances with
different inputs, but the same program type. We can run our program using
`Finch.execute`, which returns a `NamedTuple` of outputs.

```jldoctest example1
julia> typeof(prgm)
Finch.FinchNotation.SequenceInstance{Tuple{Finch.FinchNotation.DeclareInstance{Finch.FinchNotation.VariableInstance{:C, Fiber{Finch.SparseListLevel{Int64, Int64, Finch.ElementLevel{0, Int64}}}}, Finch.FinchNotation.LiteralInstance{0}}, Finch.FinchNotation.LoopInstance{Finch.FinchNotation.IndexInstance{:i}, Finch.FinchNotation.AssignInstance{Finch.FinchNotation.AccessInstance{Finch.FinchNotation.VariableInstance{:C, Fiber{Finch.SparseListLevel{Int64, Int64, Finch.ElementLevel{0, Int64}}}}, Finch.FinchNotation.UpdaterInstance{Finch.FinchNotation.CreateInstance}, Tuple{Finch.FinchNotation.IndexInstance{:i}}}, Finch.FinchNotation.LiteralInstance{Finch.FinchNotation.right}, Finch.FinchNotation.CallInstance{Finch.FinchNotation.VariableInstance{:*, Finch.FinchNotation.LiteralInstance{*}}, Tuple{Finch.FinchNotation.AccessInstance{Finch.FinchNotation.VariableInstance{:A, Fiber{Finch.SparseListLevel{Int64, Int64, Finch.ElementLevel{0, Int64}}}}, Finch.FinchNotation.ReaderInstance, Tuple{Finch.FinchNotation.IndexInstance{:i}}}, Finch.FinchNotation.AccessInstance{Finch.FinchNotation.VariableInstance{:B, Fiber{Finch.DenseLevel{Int64, Finch.ElementLevel{0, Int64}}}}, Finch.FinchNotation.ReaderInstance, Tuple{Finch.FinchNotation.IndexInstance{:i}}}}}}}}}

julia> C = Finch.execute(prgm).C
SparseList (0) [1:5]
├─[2]: 24
├─[5]: 45
```

This functionality is sufficient for building finch kernels programatically. For
example, if we wish to define a function `pointwise_sum()` that takes the
pointwise sum of a variable number of vector inputs, we might implement it as
follows:

```jldoctest example1
julia> function pointwise_sum(As...)
           B = @fiber(d(e(0)))
           isempty(As) && return B
           i = Finch.FinchNotation.index_instance(:i)
           A_vars = [Finch.FinchNotation.variable_instance(Symbol(:A, n), As[n]) for n in 1:length(As)]
           #create a list of variable instances with different names to hold the input tensors
           ex = @finch_program_instance 0
           for A_var in A_vars
               ex = @finch_program_instance $A_var[i] + $ex
           end
           prgm = @finch_program_instance (B .= 0; @loop i B[i] = $ex)
           return Finch.execute(prgm).B
       end
pointwise_sum (generic function with 1 method)

julia> pointwise_sum([1, 2], [3, 4])
Dense [1:2]
├─[1]: 4
├─[2]: 6

```

## Virtualization

TODO more on the way...

## Tensor Life Cycle

Every virtual tensor must be in one of two modes: read-only mode or update-only mode. The following functions may be called on virtual tensors throughout their life cycle.

```@docs
initialize!
get_reader
get_updater
freeze!
trim!
```

## Fiber internals

Fiber levels are implemented using the following methods:

```@docs
default
initialize_level!
assemble_level!
reassemble_level!
freeze_level!
level_ndims
level_size
level_axes
level_eltype
level_default
```<|MERGE_RESOLUTION|>--- conflicted
+++ resolved
@@ -57,27 +57,16 @@
 ```jldoctest example1
 julia> (@macroexpand @finch (C .= 0; @loop i C[i] = A[i] * B[i])) |> Finch.striplines
 quote
-<<<<<<< HEAD
     var"#45#res" = (Finch.execute)((Finch.FinchNotation.sequence_instance)((Finch.FinchNotation.declare_instance)((Finch.FinchNotation.variable_instance)(:C, (Finch.FinchNotation.index_leaf_instance)(C)), literal_instance(0)), begin
-=======
-    var"#51#res" = (Finch.execute)((Finch.FinchNotation.sequence_instance)((Finch.FinchNotation.declare_instance)((Finch.FinchNotation.variable_instance)(:C, (Finch.FinchNotation.finch_leaf_instance)(C)), literal_instance(0)), begin
->>>>>>> 38350a97
                     let i = index_instance(:i)
                         (Finch.FinchNotation.loop_instance)(i, (Finch.FinchNotation.assign_instance)((Finch.FinchNotation.access_instance)((Finch.FinchNotation.variable_instance)(:C, (Finch.FinchNotation.finch_leaf_instance)(C)), (Finch.FinchNotation.updater_instance)((Finch.FinchNotation.create_instance)()), (Finch.FinchNotation.variable_instance)(:i, (Finch.FinchNotation.finch_leaf_instance)(i))), literal_instance(right), (Finch.FinchNotation.call_instance)((Finch.FinchNotation.variable_instance)(:*, (Finch.FinchNotation.finch_leaf_instance)(*)), (Finch.FinchNotation.access_instance)((Finch.FinchNotation.variable_instance)(:A, (Finch.FinchNotation.finch_leaf_instance)(A)), (Finch.FinchNotation.reader_instance)(), (Finch.FinchNotation.variable_instance)(:i, (Finch.FinchNotation.finch_leaf_instance)(i))), (Finch.FinchNotation.access_instance)((Finch.FinchNotation.variable_instance)(:B, (Finch.FinchNotation.finch_leaf_instance)(B)), (Finch.FinchNotation.reader_instance)(), (Finch.FinchNotation.variable_instance)(:i, (Finch.FinchNotation.finch_leaf_instance)(i))))))
                     end
                 end))
     begin
-<<<<<<< HEAD
         C = Finch.get(var"#45#res", :C, C)
     end
     begin
         var"#45#res"
-=======
-        C = Finch.get(var"#51#res", :C, C)
-    end
-    begin
-        var"#51#res"
->>>>>>> 38350a97
     end
 end
 
