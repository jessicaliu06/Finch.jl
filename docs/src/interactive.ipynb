--- conflicted
+++ resolved
@@ -49,19 +49,11 @@
    "file_extension": ".jl",
    "mimetype": "application/julia",
    "name": "julia",
-<<<<<<< HEAD
-   "version": "1.9.3"
-  },
-  "kernelspec": {
-   "name": "julia-1.9",
-   "display_name": "Julia 1.9.3",
-=======
    "version": "1.6.7"
   },
   "kernelspec": {
    "name": "julia-1.6",
    "display_name": "Julia 1.6.7",
->>>>>>> d6afecae
    "language": "julia"
   }
  },
