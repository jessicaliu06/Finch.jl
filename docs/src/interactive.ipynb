--- conflicted
+++ resolved
@@ -49,12 +49,7 @@
    "file_extension": ".jl",
    "mimetype": "application/julia",
    "name": "julia",
-<<<<<<< HEAD
-
-   "version": "1.9.2"
-=======
    "version": "1.6.7"
->>>>>>> eb5a61e9
   },
   "kernelspec": {
    "name": "julia-1.6",
