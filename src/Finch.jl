module Finch

@static if !isdefined(Base, :get_extension)
    using Requires
end

using AbstractTrees
using SyntaxInterface
using RewriteTools
using RewriteTools.Rewriters
using Base.Iterators
using Base: @kwdef
using Random: AbstractRNG, default_rng, randexp, randperm
using PrecompileTools
using Compat
using DataStructures
using JSON
using Distributions: Binomial, Normal, Poisson
using TOML
using UUIDs
using Preferences
using UnsafeAtomics

export @finch, @finch_program, @finch_code, @finch_kernel, value

export Tensor
export DenseFormat,
    CSFFormat, CSCFormat, DCSFFormat, DCSCFormat, HashFormat, ByteMapFormat, COOFormat
export SparseRunList, SparseRunListLevel
export RunList, RunListLevel
export SparseInterval, SparseIntervalLevel
export Sparse, SparseLevel
export SparseList, SparseListLevel
export SparseDict, SparseDictLevel
export SparsePoint, SparsePointLevel
export SparseBand, SparseBandLevel
export SparseCOO, SparseCOOLevel
export SparseByteMap, SparseByteMapLevel
export SparseBlockList, SparseBlockListLevel
export Dense, DenseLevel
export Element, ElementLevel
export AtomicElement, AtomicElementLevel
export Separate, SeparateLevel
export Mutex, MutexLevel
export Pattern, PatternLevel
export Scalar, SparseScalar, ShortCircuitScalar, SparseShortCircuitScalar
export walk, gallop, follow, extrude, laminate
export Tensor, pattern!, dropfills, dropfills!, set_fill_value!
export diagmask, lotrimask, uptrimask, bandmask, splitmask, chunkmask
export scale, products, offset, permissive, protocolize, swizzle, toeplitz, window
export PlusOneVector

export lazy, compute, fused, tensordot, @einsum

export choose, minby, maxby, overwrite, initwrite, filterop, d

export fill_value, AsArray, expanddims, tensor_tree

export parallelAnalysis, ParallelAnalysisResults
<<<<<<< HEAD
export parallel, realextent, extent, auto
export Scheduler, static, dynamic
=======
export parallel, extent, auto
>>>>>>> 2596480a
export CPU, CPULocalArray, CPULocalMemory

export Limit, Eps

struct FinchProtocolError <: Exception
    msg::String
end

struct FinchExtensionError <: Exception
    msg::String
end

struct NotImplementedError <: Exception
    msg::String
end

const FINCH_VERSION = VersionNumber(
    TOML.parsefile(joinpath(dirname(@__DIR__), "Project.toml"))["version"]
)

include("util/convenience.jl")
include("util/special_functions.jl")
include("util/shims.jl")
include("util/limits.jl")
include("util/staging.jl")
include("util/style.jl")
include("util/vectors.jl")

include("environment.jl")

include("FinchNotation/FinchNotation.jl")
using .FinchNotation
using .FinchNotation: and, or, InitWriter

include("abstract_tensor.jl")
include("dimensions.jl")
include("architecture.jl")
include("scopes.jl")
include("lower.jl")

include("transforms/exit_on_yieldbind.jl")
include("transforms/enforce_scopes.jl")
include("transforms/enforce_lifecycles.jl")
include("transforms/concordize.jl")
include("transforms/wrapperize.jl")
include("transforms/dimensionalize.jl")
include("transforms/evaluate.jl")
include("transforms/concurrent.jl")

include("execute.jl")

include("symbolic/symbolic.jl")

include("looplets/thunks.jl")
include("looplets/short_circuits.jl")
include("looplets/lookups.jl")
include("looplets/nulls.jl")
include("looplets/runs.jl")
include("looplets/spikes.jl")
include("looplets/switches.jl")
include("looplets/phases.jl")
include("looplets/sequences.jl")
include("looplets/jumpers.jl")
include("looplets/steppers.jl")
include("looplets/fills.jl")

include("tensors/scalars.jl")
include("tensors/abstract_level.jl")
include("tensors/tensors.jl")
include("tensors/levels/sparse_rle_levels.jl")
include("tensors/levels/sparse_interval_levels.jl")
include("tensors/levels/sparse_list_levels.jl")
include("tensors/levels/sparse_point_levels.jl")
include("tensors/levels/sparse_coo_levels.jl")
include("tensors/levels/sparse_band_levels.jl")
include("tensors/levels/sparse_dict_levels.jl")
include("tensors/levels/sparse_bytemap_levels.jl")
include("tensors/levels/sparse_vbl_levels.jl")
include("tensors/levels/dense_levels.jl")
include("tensors/levels/dense_rle_levels.jl")
include("tensors/levels/element_levels.jl")
include("tensors/levels/atomic_element_levels.jl")
include("tensors/levels/separate_levels.jl")
include("tensors/levels/mutex_levels.jl")
include("tensors/levels/pattern_levels.jl")
include("tensors/masks.jl")
include("tensors/abstract_combinator.jl")
include("tensors/combinators/unfurled.jl")
include("tensors/combinators/protocolized.jl")
include("tensors/combinators/roots.jl")
include("tensors/combinators/permissive.jl")
include("tensors/combinators/offset.jl")
include("tensors/combinators/toeplitz.jl")
include("tensors/combinators/windowed.jl")
include("tensors/combinators/swizzle.jl")
include("tensors/combinators/scale.jl")
include("tensors/combinators/product.jl")

const Sparse = SparseDictLevel
const SparseLevel = SparseDictLevel

"""
    DenseFormat(N, z = 0.0, T = typeof(z))

A dense format with a fill value of `z`.
"""
function DenseFormat(N, z=0.0, T=typeof(z))
    fmt = ElementLevel{z,T}()
    for i in 1:N
        fmt = DenseLevel(fmt)
    end
    fmt
end

"""
    CSFFormat(N, z = 0.0, T = typeof(z))

An `N`-dimensional CSC format with a fill value of `z`.
CSF supports random access in the rightmost index, and uses
a tree structure to store the rest of the data.
"""
function CSFFormat(N, z=0.0, T=Float64)
    fmt = ElementLevel{z,T}()
    for i in 1:(N - 1)
        fmt = SparseListLevel(fmt)
    end
    DenseLevel(fmt)
end

"""
    CSCFormat(z = 0.0, T = typeof(z))

A CSC format with a fill value of `z`. CSC stores a sparse matrix as a
dense array of lists.
"""
CSCFormat(z=0.0, T=typeof(z)) = CSFFormat(2, z, T)

"""
    DCSFFormat(z = 0.0, T = typeof(z))

A DCSF format with a fill value of `z`. DCSF stores a sparse tensor as a
list of lists of lists.
"""
function DCSFFormat(N, z=0.0, T=typeof(z))
    fmt = ElementLevel{z,T}()
    for i in 1:N
        fmt = SparseListLevel(fmt)
    end
    fmt
end

"""
    DCSCFormat(z = 0.0, T = typeof(z))

A DCSC format with a fill value of `z`. DCSC stores a sparse matrix as a
list of lists.
"""
DCSCFormat(z=0.0, T=typeof(z)) = DCSFFormat(2, z, T)

"""
    HashFormat(N, z = 0.0, T = typeof(z))

A hash-table based format with a fill value of `z`.
"""
function HashFormat(N, z=0.0, T=typeof(z))
    fmt = ElementLevel{z,T}()
    for i in 1:(N - 1)
        fmt = SparseDictLevel(fmt)
    end
    DenseLevel(fmt)
end

"""
    ByteMapFormat(N, z = 0.0, T = typeof(z))

A byte-map based format with a fill value of `z`.
"""
function ByteMapFormat(N, z=0.0, T=typeof(z))
    fmt = ElementLevel{z,T}()
    for i in 1:N
        fmt = SparseByteMapLevel(fmt)
    end
    fmt
end

"""
    COOFormat(N, z = 0.0, T = typeof(z))

An `N`-dimensional COO format with a fill value of `z`. COO stores a
sparse tensor as a list of coordinates.
"""
COOFormat(N, z=0.0, T=typeof(z)) = SparseCOOLevel{N}(ElementLevel{z,T}())

include("postprocess.jl")

export fsparse, fsparse!, fsprand, fspzeros, ffindnz, fread, fwrite, countstored

export bspread, bspwrite
export ftnsread, ftnswrite, fttread, fttwrite

export transfer, postype

include("FinchLogic/FinchLogic.jl")
using .FinchLogic

include("scheduler/LogicCompiler.jl")
include("scheduler/LogicExecutor.jl")
include("scheduler/LogicInterpreter.jl")
include("scheduler/optimize.jl")

include("interface/traits.jl")
include("interface/abstract_arrays.jl")
include("interface/abstract_unit_ranges.jl")
include("interface/index.jl")
include("interface/compare.jl")
include("interface/copy.jl")
include("interface/fsparse.jl")
include("interface/fileio/fileio.jl")
include("interface/lazy.jl")
include("interface/eager.jl")
include("interface/einsum.jl")

include("Galley/Galley.jl")
using .Galley

export galley_scheduler, GalleyOptimizer, AdaptiveExecutorCode, AdaptiveExecutor

@deprecate default fill_value
@deprecate redefault! set_fill_value!
@deprecate dropdefaults dropfills
@deprecate dropdefaults! dropfills!

@deprecate SparseRLE SparseRunList
@deprecate SparseRLELevel SparseRunListLevel
@deprecate DenseRLE RunList
@deprecate DenseRLELevel RunListLevel
@deprecate SparseVBL SparseBlockList
@deprecate SparseVBLLevel SparseBlockListLevel

@static if !isdefined(Base, :get_extension)
    function __init__()
        @require SparseArrays = "2f01184e-e22b-5df5-ae63-d93ebab69eaf" include(
            "../ext/SparseArraysExt.jl"
        )
        @require HDF5 = "f67ccb44-e63f-5c2f-98bd-6dc0ccc4ba2f" include("../ext/HDF5Ext.jl")
        @require TensorMarket = "8b7d4fe7-0b45-4d0d-9dd8-5cc9b23b4b77" include(
            "../ext/TensorMarketExt.jl"
        )
        @require NPZ = "15e1cf62-19b3-5cfa-8e77-841668bca605" include("../ext/NPZExt.jl")
    end
end

@setup_workload begin
    # Putting some things in `setup` can reduce the size of the
    # precompile file and potentially make loading faster.
    @compile_workload begin
        @info "Running enhanced Finch.jl precompilation... (to disable, run `using Preferences; Preferences.set_preferences!(\"Finch\", \"precompile_workload\" => false; force=true)`). See https://julialang.github.io/PrecompileTools.jl/stable/#Package-developers:-reducing-the-cost-of-precompilation-during-development for more."
        # all calls in this block will be precompiled, regardless of whether
        # they belong to your package or not (on Julia 1.8 and higher)

        y = Tensor(Dense(Element(0.0)))
        A = Tensor(Dense(SparseList(Element(0.0))))
        x = Tensor(SparseList(Element(0.0)))
        @finch_code begin
            for j in _, i in _
                y[i] += A[i, j] * x[j]
            end
        end

        formats = []
        Ts = [Int, Float64]#, Bool]

        tik = time()
        for (n, T) in enumerate(Ts)
            if n > 1
                tok = time()
                estimated = ceil(Int, (tok - tik) / (n - 1) * (length(Ts) - n + 1))
                @info "Precompiling common tensor formats... (estimated: $(fld(estimated, 60)) minutes and $(mod(estimated, 60)) seconds)"
            else
                @info "Precompiling common tensor formats..."
            end
            f = zero(T)
            append!(
                formats,
                [
                    Scalar(f, rand(T)),
                    Tensor(Dense(Element(f)), rand(T, 2)),
                    Tensor(SparseList(Element(f)), rand(T, 2)),
                    Tensor(Dense(Dense(Element(f))), rand(T, 2, 2)),
                    Tensor(Dense(SparseList(Element(f))), rand(T, 2, 2)),
                ],
            )
        end

        for (n, format) in enumerate(formats)
            if n > 1
                tok = time()
                estimated = ceil(Int, (tok - tik) / (n - 1) * (length(formats) - n + 1))
                @info "Precompiling common tensor operations... (estimated: $(fld(estimated, 60)) minutes and $(mod(estimated, 60)) seconds)"
            else
                @info "Precompiling common tensor operations..."
            end
            A = deepcopy(format)
            B = deepcopy(format)

            if ndims(format) > 0
                dropfills(A)
                copyto!(A, B)
            end
            A == B
            i = rand(1:2, ndims(A))
            A[i...]
            #if eltype(format) == Bool
            #    .!(A)
            #    any(A)
            #    all(A)
            #end
            if eltype(format) <: Integer
                .~(A)
                A .& B
                A .| B
            end
            if eltype(format) <: Union{Integer,AbstractFloat} && eltype(format) != Bool
                sum(A)
                A .* B
                A + A
                A - A
                maximum(A)
                max.(A, B)
                println("")
                for T in Ts
                    A * rand(T)
                    A + rand(T)
                end
                if ndims(A) == 2
                    A * A
                    A * Tensor(Dense(Element(zero(eltype(A)))), rand(eltype(A), 2))
                end
            end
        end

        @info "Done!"
    end
end

end<|MERGE_RESOLUTION|>--- conflicted
+++ resolved
@@ -57,12 +57,8 @@
 export fill_value, AsArray, expanddims, tensor_tree
 
 export parallelAnalysis, ParallelAnalysisResults
-<<<<<<< HEAD
-export parallel, realextent, extent, auto
-export Scheduler, static, dynamic
-=======
 export parallel, extent, auto
->>>>>>> 2596480a
+export Schedule, static, dynamic
 export CPU, CPULocalArray, CPULocalMemory
 
 export Limit, Eps
