module Finch

@static if !isdefined(Base, :get_extension)
    using Requires
end

using AbstractTrees
using SyntaxInterface
using RewriteTools
using RewriteTools.Rewriters
using Base.Iterators
using Base: @kwdef
using Random: AbstractRNG, default_rng, randexp, randperm
using PrecompileTools
using Compat
using DataStructures
using JSON
using Distributions: Binomial, Normal, Poisson
using TOML
using UUIDs
using Preferences
using UnsafeAtomics

export @finch, @finch_program, @finch_code, @finch_kernel, value

export Tensor
export DenseFormat,
    CSFFormat, CSCFormat, DCSFFormat, DCSCFormat, HashFormat, ByteMapFormat, COOFormat
export SparseRunList, SparseRunListLevel
export RunList, RunListLevel
export SparseInterval, SparseIntervalLevel
export Sparse, SparseLevel
export SparseList, SparseListLevel
export SparseDict, SparseDictLevel
export SparsePoint, SparsePointLevel
export SparseBand, SparseBandLevel
export SparseCOO, SparseCOOLevel
export SparseByteMap, SparseByteMapLevel
export SparseBlockList, SparseBlockListLevel
export Dense, DenseLevel
export Element, ElementLevel
export AtomicElement, AtomicElementLevel
export Separate, SeparateLevel
export Mutex, MutexLevel
export Pattern, PatternLevel
export Scalar, SparseScalar, ShortCircuitScalar, SparseShortCircuitScalar
export walk, gallop, follow, extrude, laminate
export Tensor, pattern!, dropfills, dropfills!, set_fill_value!
export diagmask, lotrimask, uptrimask, bandmask, chunkmask
export scale, products, offset, permissive, protocolize, swizzle, toeplitz, window
export PlusOneVector

export lazy, compute, fused, tensordot, @einsum

export choose, minby, maxby, overwrite, initwrite, filterop, d

export fill_value, AsArray, expanddims, tensor_tree

export parallelAnalysis, ParallelAnalysisResults
export parallel, realextent, extent, auto
export CPU, CPULocalArray, CPULocalMemory

export Limit, Eps

struct FinchProtocolError <: Exception
    msg::String
end

struct FinchExtensionError <: Exception
    msg::String
end

struct NotImplementedError <: Exception
    msg::String
end

const FINCH_VERSION = VersionNumber(
    TOML.parsefile(joinpath(dirname(@__DIR__), "Project.toml"))["version"]
)

include("util/convenience.jl")
include("util/special_functions.jl")
include("util/shims.jl")
include("util/limits.jl")
include("util/staging.jl")
include("util/style.jl")
include("util/vectors.jl")

include("environment.jl")

include("FinchNotation/FinchNotation.jl")
using .FinchNotation
using .FinchNotation: and, or, InitWriter

include("abstract_tensor.jl")
include("dimensions.jl")
include("architecture.jl")
include("scopes.jl")
include("lower.jl")

include("transforms/exit_on_yieldbind.jl")
include("transforms/enforce_scopes.jl")
include("transforms/enforce_lifecycles.jl")
include("transforms/concordize.jl")
include("transforms/wrapperize.jl")
include("transforms/dimensionalize.jl")
include("transforms/evaluate.jl")
include("transforms/concurrent.jl")

include("execute.jl")

include("symbolic/symbolic.jl")

include("looplets/thunks.jl")
include("looplets/short_circuits.jl")
include("looplets/lookups.jl")
include("looplets/nulls.jl")
include("looplets/runs.jl")
include("looplets/spikes.jl")
include("looplets/switches.jl")
include("looplets/phases.jl")
include("looplets/sequences.jl")
include("looplets/jumpers.jl")
include("looplets/steppers.jl")
include("looplets/fills.jl")

include("tensors/scalars.jl")
include("tensors/abstract_level.jl")
include("tensors/tensors.jl")
include("tensors/levels/sparse_rle_levels.jl")
include("tensors/levels/sparse_interval_levels.jl")
include("tensors/levels/sparse_list_levels.jl")
include("tensors/levels/sparse_point_levels.jl")
include("tensors/levels/sparse_coo_levels.jl")
include("tensors/levels/sparse_band_levels.jl")
include("tensors/levels/sparse_dict_levels.jl")
include("tensors/levels/sparse_bytemap_levels.jl")
include("tensors/levels/sparse_vbl_levels.jl")
include("tensors/levels/dense_levels.jl")
include("tensors/levels/dense_rle_levels.jl")
include("tensors/levels/element_levels.jl")
include("tensors/levels/atomic_element_levels.jl")
include("tensors/levels/separate_levels.jl")
include("tensors/levels/mutex_levels.jl")
include("tensors/levels/pattern_levels.jl")
include("tensors/masks.jl")
include("tensors/abstract_combinator.jl")
include("tensors/combinators/unfurled.jl")
include("tensors/combinators/protocolized.jl")
include("tensors/combinators/roots.jl")
include("tensors/combinators/permissive.jl")
include("tensors/combinators/offset.jl")
include("tensors/combinators/toeplitz.jl")
include("tensors/combinators/windowed.jl")
include("tensors/combinators/swizzle.jl")
include("tensors/combinators/scale.jl")
include("tensors/combinators/product.jl")

const Sparse = SparseDictLevel
const SparseLevel = SparseDictLevel

"""
    DenseFormat(N, z = 0.0, T = typeof(z))

A dense format with a fill value of `z`.
"""
function DenseFormat(N, z=0.0, T=typeof(z))
    fmt = ElementLevel{z,T}()
    for i in 1:N
        fmt = DenseLevel(fmt)
    end
    fmt
end

"""
    CSFFormat(N, z = 0.0, T = typeof(z))

An `N`-dimensional CSC format with a fill value of `z`.
CSF supports random access in the rightmost index, and uses
a tree structure to store the rest of the data.
"""
function CSFFormat(N, z=0.0, T=Float64)
    fmt = ElementLevel{z,T}()
    for i in 1:(N - 1)
        fmt = SparseListLevel(fmt)
    end
    DenseLevel(fmt)
end

"""
    CSCFormat(z = 0.0, T = typeof(z))

A CSC format with a fill value of `z`. CSC stores a sparse matrix as a
dense array of lists.
"""
CSCFormat(z=0.0, T=typeof(z)) = CSFFormat(2, z, T)

"""
    DCSFFormat(z = 0.0, T = typeof(z))

A DCSF format with a fill value of `z`. DCSF stores a sparse tensor as a
list of lists of lists.
"""
function DCSFFormat(N, z=0.0, T=typeof(z))
    fmt = ElementLevel{z,T}()
    for i in 1:N
        fmt = SparseListLevel(fmt)
    end
    fmt
end

"""
    DCSCFormat(z = 0.0, T = typeof(z))

A DCSC format with a fill value of `z`. DCSC stores a sparse matrix as a
list of lists.
"""
DCSCFormat(z=0.0, T=typeof(z)) = DCSFFormat(2, z, T)

"""
    HashFormat(N, z = 0.0, T = typeof(z))

A hash-table based format with a fill value of `z`.
"""
function HashFormat(N, z=0.0, T=typeof(z))
    fmt = ElementLevel{z,T}()
    for i in 1:(N - 1)
        fmt = SparseDictLevel(fmt)
    end
    DenseLevel(fmt)
end

"""
    ByteMapFormat(N, z = 0.0, T = typeof(z))

A byte-map based format with a fill value of `z`.
"""
function ByteMapFormat(N, z=0.0, T=typeof(z))
    fmt = ElementLevel{z,T}()
    for i in 1:N
        fmt = SparseByteMapLevel(fmt)
    end
    fmt
end

"""
    COOFormat(N, z = 0.0, T = typeof(z))

An `N`-dimensional COO format with a fill value of `z`. COO stores a
sparse tensor as a list of coordinates.
"""
COOFormat(N, z=0.0, T=typeof(z)) = SparseCOOLevel{N}(ElementLevel{z,T}())

include("postprocess.jl")

export fsparse, fsparse!, fsprand, fspzeros, ffindnz, fread, fwrite, countstored

export bspread, bspwrite
export ftnsread, ftnswrite, fttread, fttwrite

export transfer, postype

include("FinchLogic/FinchLogic.jl")
using .FinchLogic

include("scheduler/LogicCompiler.jl")
include("scheduler/LogicExecutor.jl")
include("scheduler/LogicInterpreter.jl")
include("scheduler/optimize.jl")

include("interface/traits.jl")
include("interface/abstract_arrays.jl")
include("interface/abstract_unit_ranges.jl")
include("interface/index.jl")
include("interface/compare.jl")
include("interface/copy.jl")
include("interface/fsparse.jl")
include("interface/fileio/fileio.jl")
include("interface/lazy.jl")
include("interface/eager.jl")
include("interface/einsum.jl")

include("Galley/Galley.jl")
using .Galley

export galley_scheduler, GalleyOptimizer, AdaptiveExecutorCode, AdaptiveExecutor

@deprecate default fill_value
@deprecate redefault! set_fill_value!
@deprecate dropdefaults dropfills
@deprecate dropdefaults! dropfills!

@deprecate SparseRLE SparseRunList
@deprecate SparseRLELevel SparseRunListLevel
@deprecate DenseRLE RunList
@deprecate DenseRLELevel RunListLevel
@deprecate SparseVBL SparseBlockList
@deprecate SparseVBLLevel SparseBlockListLevel

@static if !isdefined(Base, :get_extension)
    function __init__()
<<<<<<< HEAD
        @require SparseArrays = "2f01184e-e22b-5df5-ae63-d93ebab69eaf" include("../ext/SparseArraysExt.jl")
        # @require Statistics = "10745b16-79ce-11e8-11f9-7d13ad32a3b2" include("../ext/StatisticsExt.jl")
=======
        @require SparseArrays = "2f01184e-e22b-5df5-ae63-d93ebab69eaf" include(
            "../ext/SparseArraysExt.jl"
        )
>>>>>>> 05f4a3d6
        @require HDF5 = "f67ccb44-e63f-5c2f-98bd-6dc0ccc4ba2f" include("../ext/HDF5Ext.jl")
        @require TensorMarket = "8b7d4fe7-0b45-4d0d-9dd8-5cc9b23b4b77" include(
            "../ext/TensorMarketExt.jl"
        )
        @require NPZ = "15e1cf62-19b3-5cfa-8e77-841668bca605" include("../ext/NPZExt.jl")
    end
end

@setup_workload begin
    # Putting some things in `setup` can reduce the size of the
    # precompile file and potentially make loading faster.
    @compile_workload begin
        @info "Running enhanced Finch.jl precompilation... (to disable, run `using Preferences; Preferences.set_preferences!(\"Finch\", \"precompile_workload\" => false; force=true)`). See https://julialang.github.io/PrecompileTools.jl/stable/#Package-developers:-reducing-the-cost-of-precompilation-during-development for more."
        # all calls in this block will be precompiled, regardless of whether
        # they belong to your package or not (on Julia 1.8 and higher)

        y = Tensor(Dense(Element(0.0)))
        A = Tensor(Dense(SparseList(Element(0.0))))
        x = Tensor(SparseList(Element(0.0)))
        @finch_code begin
            for j in _, i in _
                y[i] += A[i, j] * x[j]
            end
        end

        formats = []
        Ts = [Int, Float64]#, Bool]

        tik = time()
        for (n, T) in enumerate(Ts)
            if n > 1
                tok = time()
                estimated = ceil(Int, (tok - tik) / (n - 1) * (length(Ts) - n + 1))
                @info "Precompiling common tensor formats... (estimated: $(fld(estimated, 60)) minutes and $(mod(estimated, 60)) seconds)"
            else
                @info "Precompiling common tensor formats..."
            end
            f = zero(T)
            append!(
                formats,
                [
                    Scalar(f, rand(T)),
                    Tensor(Dense(Element(f)), rand(T, 2)),
                    Tensor(SparseList(Element(f)), rand(T, 2)),
                    Tensor(Dense(Dense(Element(f))), rand(T, 2, 2)),
                    Tensor(Dense(SparseList(Element(f))), rand(T, 2, 2)),
                ],
            )
        end

        for (n, format) in enumerate(formats)
            if n > 1
                tok = time()
                estimated = ceil(Int, (tok - tik) / (n - 1) * (length(formats) - n + 1))
                @info "Precompiling common tensor operations... (estimated: $(fld(estimated, 60)) minutes and $(mod(estimated, 60)) seconds)"
            else
                @info "Precompiling common tensor operations..."
            end
            A = deepcopy(format)
            B = deepcopy(format)

            if ndims(format) > 0
                dropfills(A)
                copyto!(A, B)
            end
            A == B
            i = rand(1:2, ndims(A))
            A[i...]
            #if eltype(format) == Bool
            #    .!(A)
            #    any(A)
            #    all(A)
            #end
            if eltype(format) <: Integer
                .~(A)
                A .& B
                A .| B
            end
            if eltype(format) <: Union{Integer,AbstractFloat} && eltype(format) != Bool
                sum(A)
                A .* B
                A + A
                A - A
                maximum(A)
                max.(A, B)
                println("")
                for T in Ts
                    A * rand(T)
                    A + rand(T)
                end
                if ndims(A) == 2
                    A * A
                    A * Tensor(Dense(Element(zero(eltype(A)))), rand(eltype(A), 2))
                end
            end
        end

        @info "Done!"
    end
end

end<|MERGE_RESOLUTION|>--- conflicted
+++ resolved
@@ -299,14 +299,9 @@
 
 @static if !isdefined(Base, :get_extension)
     function __init__()
-<<<<<<< HEAD
-        @require SparseArrays = "2f01184e-e22b-5df5-ae63-d93ebab69eaf" include("../ext/SparseArraysExt.jl")
-        # @require Statistics = "10745b16-79ce-11e8-11f9-7d13ad32a3b2" include("../ext/StatisticsExt.jl")
-=======
         @require SparseArrays = "2f01184e-e22b-5df5-ae63-d93ebab69eaf" include(
             "../ext/SparseArraysExt.jl"
         )
->>>>>>> 05f4a3d6
         @require HDF5 = "f67ccb44-e63f-5c2f-98bd-6dc0ccc4ba2f" include("../ext/HDF5Ext.jl")
         @require TensorMarket = "8b7d4fe7-0b45-4d0d-9dd8-5cc9b23b4b77" include(
             "../ext/TensorMarketExt.jl"
