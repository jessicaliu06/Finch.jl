abstract type FinchNodeInstance end

struct LiteralInstance{val} <: FinchNodeInstance
end

@inline literal_instance(val) = LiteralInstance{val}()

Base.show(io::IO, node::LiteralInstance{val}) where {val} = print(io, "literal_instance(", val, ")")

struct PassInstance{Tnss<:Tuple} <: FinchNodeInstance
    tnss::Tnss
end

Base.:(==)(a::PassInstance, b::PassInstance) = Set([a.tnss...]) == Set([b.tnss...])

@inline pass_instance(tnss...) = PassInstance(tnss)

Base.show(io::IO, node::PassInstance) = (print(io, "pass_instance("); join(node.tnss, ","); print(io, ")"))

struct IndexInstance{name} <: FinchNodeInstance end

@inline index_instance(name) = IndexInstance{name}()

Base.show(io::IO, node::IndexInstance{name}) where {name} = print(io, "index_instance(:", name, ")")

struct ProtocolInstance{Idx, Mode} <: FinchNodeInstance
	idx::Idx
	mode::Mode
end

Base.:(==)(a::ProtocolInstance, b::ProtocolInstance) = a.idx == b.idx && a.mode == b.mode

@inline protocol_instance(idx, mode) = ProtocolInstance(idx, mode)

<<<<<<< HEAD
struct DeclareInstance{Tns, Init} <: FinchNodeInstance
	tns::Tns
	init::Init
end
Base.:(==)(a::DeclareInstance, b::DeclareInstance) = a.tns == b.tns && a.init == b.init
=======
Base.show(io::IO, node::ProtocolInstance) = print(io, "protocol_instance(", node.name, ")")

struct WithInstance{Cons, Prod} <: FinchNodeInstance
	cons::Cons
	prod::Prod
end

Base.:(==)(a::WithInstance, b::WithInstance) = a.cons == b.cons && a.prod == b.prod
>>>>>>> 4cd0466a

@inline declare_instance(tns, init) = DeclareInstance(tns, init)

<<<<<<< HEAD
struct FreezeInstance{Tns} <: FinchNodeInstance
	tns::Tns
end
Base.:(==)(a::FreezeInstance, b::FreezeInstance) = a.tns == b.tns

@inline freeze_instance(tns) = FreezeInstance(tns)

struct ThawInstance{Tns} <: FinchNodeInstance
	tns::Tns
end
Base.:(==)(a::ThawInstance, b::ThawInstance) = a.tns == b.tns

@inline thaw_instance(tns) = ThawInstance(tns)

struct ForgetInstance{Tns} <: FinchNodeInstance
	tns::Tns
end
Base.:(==)(a::ForgetInstance, b::ForgetInstance) = a.tns == b.tns

@inline forget_instance(tns) = ForgetInstance(tns)

struct SequenceInstance{Bodies} <: FinchNodeInstance
    bodies::Bodies
end
Base.:(==)(a::SequenceInstance, b::SequenceInstance) = all(a.bodies .== b.bodies)
=======
Base.show(io::IO, node::WithInstance) = print(io, "with_instance(", node.cons, ", ", node.prod, ")")

struct MultiInstance{Bodies} <: FinchNodeInstance
    bodies::Bodies
end

Base.:(==)(a::MultiInstance, b::MultiInstance) = all(a.bodies .== b.bodies)
>>>>>>> 4cd0466a

sequence_instance(bodies...) = SequenceInstance(bodies)

Base.show(io::IO, node::MultiInstance) = (print(io, "multi_instance("); join(node.bodies, ", "); println(")"))

struct LoopInstance{Idx, Body} <: FinchNodeInstance
	idx::Idx
	body::Body
end

Base.:(==)(a::LoopInstance, b::LoopInstance) = a.idx == b.idx && a.body == b.body

@inline loop_instance(idx, body) = LoopInstance(idx, body)
@inline loop_instance(body) = body
@inline loop_instance(idx, args...) = LoopInstance(idx, loop_instance(args...))

Base.show(io::IO, node::LoopInstance) = print(io, "loop_instance(", node.idx, ", ", node.body, ")")

struct SieveInstance{Cond, Body} <: FinchNodeInstance
	cond::Cond
	body::Body
end

Base.:(==)(a::SieveInstance, b::SieveInstance) = a.cond == b.cond && a.body == b.body

@inline sieve_instance(cond, body) = SieveInstance(cond, body)
@inline sieve_instance(body) = body
@inline sieve_instance(cond, args...) = SieveInstance(cond, sieve_instance(args...))

Base.show(io::IO, node::SieveInstance) = print(io, "sieve_instance(", node.cond, ", ", node.body, ")")

struct AssignInstance{Lhs, Op, Rhs} <: FinchNodeInstance
	lhs::Lhs
	op::Op
	rhs::Rhs
end

Base.:(==)(a::AssignInstance, b::AssignInstance) = a.lhs == b.lhs && a.op == b.op && a.rhs == b.rhs

@inline assign_instance(lhs, op, rhs) = AssignInstance(lhs, op, rhs)

Base.show(io::IO, node::AssignInstance) = print(io, "assign_instance(", node.lhs, ", ", node.op, ", ", node.rhs, ")")

struct CallInstance{Op, Args<:Tuple} <: FinchNodeInstance
    op::Op
    args::Args
end

Base.:(==)(a::CallInstance, b::CallInstance) = a.op == b.op && a.args == b.args

@inline call_instance(op, args...) = CallInstance(op, args)

Base.show(io::IO, node::CallInstance) = print(io, "call_instance(", node.op, ", ", node.args, ")")

struct AccessInstance{Tns, Mode, Idxs} <: FinchNodeInstance
    tns::Tns
    mode::Mode
    idxs::Idxs
end

Base.:(==)(a::AccessInstance, b::AccessInstance) = a.tns == b.tns && a.mode == b.mode && a.idxs == b.idxs

Base.show(io::IO, node::AccessInstance) = print(io, "access_instance(", node.tns, ", ", node.mode, ", ", node.idxs, ")")

@inline access_instance(tns, mode, idxs...) = AccessInstance(tns, mode, idxs)

struct VariableInstance{tag, Tns} <: FinchNodeInstance
    tns::Tns
end

Base.:(==)(a::VariableInstance, b::VariableInstance) = false
Base.:(==)(a::VariableInstance{tag}, b::VariableInstance{tag}) where {tag} = a.tns == b.tns

@inline variable_instance(tag, tns) = VariableInstance{tag, typeof(tns)}(tns)
@inline variable_instance(tag, tns::IndexInstance) = tns #TODO this should be syntactic

Base.show(io::IO, node::VariableInstance{tag}) where {tag} = print(io, "variable_instance(:", tag, ", ", tag, ")")

struct ReaderInstance end

reader_instance() = ReaderInstance()

Base.:(==)(a::ReaderInstance, b::ReaderInstance) = true

Base.show(io::IO, node::ReaderInstance) = print(io, "reader_instance()")

struct UpdaterInstance{Mode}
	mode::Mode
end

@inline updater_instance(mode) = UpdaterInstance(mode)

Base.:(==)(a::UpdaterInstance, b::UpdaterInstance) = a.mode == b.mode

Base.show(io::IO, node::UpdaterInstance) = print(io, "updater_instance(", node.mode, ")")

struct ModifyInstance end

modify_instance() = ModifyInstance()

Base.:(==)(a::ModifyInstance, b::ModifyInstance) = true

Base.show(io::IO, node::ModifyInstance) = print(io, "modify_instance()")

struct CreateInstance end

create_instance() = CreateInstance()

Base.:(==)(a::CreateInstance, b::CreateInstance) = true

Base.show(io::IO, node::CreateInstance) = print(io, "create_instance()")

@inline index_leaf_instance(arg::Type) = literal_instance(arg)
@inline index_leaf_instance(arg::Function) = literal_instance(arg)
@inline index_leaf_instance(arg::FinchNodeInstance) = arg
@inline index_leaf_instance(arg) = arg #TODO ValueInstance

@inline index_leaf(arg::Type) = literal(arg)
@inline index_leaf(arg::Function) = literal(arg)
@inline index_leaf(arg::FinchNode) = arg
@inline index_leaf(arg) = isliteral(arg) ? literal(arg) : virtual(arg)

Base.convert(::Type{FinchNode}, x) = index_leaf(x)
Base.convert(::Type{FinchNode}, x::FinchNode) = x
Base.convert(::Type{FinchNode}, x::Symbol) = error()<|MERGE_RESOLUTION|>--- conflicted
+++ resolved
@@ -32,26 +32,16 @@
 
 @inline protocol_instance(idx, mode) = ProtocolInstance(idx, mode)
 
-<<<<<<< HEAD
 struct DeclareInstance{Tns, Init} <: FinchNodeInstance
 	tns::Tns
 	init::Init
 end
 Base.:(==)(a::DeclareInstance, b::DeclareInstance) = a.tns == b.tns && a.init == b.init
-=======
-Base.show(io::IO, node::ProtocolInstance) = print(io, "protocol_instance(", node.name, ")")
-
-struct WithInstance{Cons, Prod} <: FinchNodeInstance
-	cons::Cons
-	prod::Prod
-end
-
-Base.:(==)(a::WithInstance, b::WithInstance) = a.cons == b.cons && a.prod == b.prod
->>>>>>> 4cd0466a
 
 @inline declare_instance(tns, init) = DeclareInstance(tns, init)
 
-<<<<<<< HEAD
+Base.show(io::IO, node::FreezeInstance) = (print(io, "declare_instance(", node.tns, node.init, ")");
+
 struct FreezeInstance{Tns} <: FinchNodeInstance
 	tns::Tns
 end
@@ -59,6 +49,8 @@
 
 @inline freeze_instance(tns) = FreezeInstance(tns)
 
+Base.show(io::IO, node::FreezeInstance) = (print(io, "freeze_instance(", node.tns, ")");
+
 struct ThawInstance{Tns} <: FinchNodeInstance
 	tns::Tns
 end
@@ -66,30 +58,25 @@
 
 @inline thaw_instance(tns) = ThawInstance(tns)
 
+Base.show(io::IO, node::ThawInstance) = (print(io, "thaw_instance(", node.tns, ")");
+
 struct ForgetInstance{Tns} <: FinchNodeInstance
 	tns::Tns
 end
 Base.:(==)(a::ForgetInstance, b::ForgetInstance) = a.tns == b.tns
 
 @inline forget_instance(tns) = ForgetInstance(tns)
+
+Base.show(io::IO, node::ForgetInstance) = (print(io, "forget_instance(", node.tns, ")");
 
 struct SequenceInstance{Bodies} <: FinchNodeInstance
     bodies::Bodies
 end
 Base.:(==)(a::SequenceInstance, b::SequenceInstance) = all(a.bodies .== b.bodies)
-=======
-Base.show(io::IO, node::WithInstance) = print(io, "with_instance(", node.cons, ", ", node.prod, ")")
-
-struct MultiInstance{Bodies} <: FinchNodeInstance
-    bodies::Bodies
-end
-
-Base.:(==)(a::MultiInstance, b::MultiInstance) = all(a.bodies .== b.bodies)
->>>>>>> 4cd0466a
 
 sequence_instance(bodies...) = SequenceInstance(bodies)
 
-Base.show(io::IO, node::MultiInstance) = (print(io, "multi_instance("); join(node.bodies, ", "); println(")"))
+Base.show(io::IO, node::SequenceInstance) = (print(io, "sequence_instance("); join(node.bodies, ", "); println(")"))
 
 struct LoopInstance{Idx, Body} <: FinchNodeInstance
 	idx::Idx
