--- conflicted
+++ resolved
@@ -107,22 +107,14 @@
     return DenseData(broadcast_rep(f, map(broadcast_rep_child, args)))
 end
 
-<<<<<<< HEAD
-function lower(rep, ctx::PointwiseRep, ::Union{DefaultStyle, PointwiseElementStyle})
-    background = simplify(Rewrite(Postwalk(Chain([
-        (@rule access(~ex::isvirtual, ~m) => finch_leaf(default(ex.val))),
-    ])))(rep), ctx.ctx)
-    @assert isliteral(background)
-    return ElementData(background.val, typeof(background.val), Int)
-=======
 function broadcast_rep(::BroadcastRepRepeatStyle, f, args)
     return RepeatData(broadcast_rep(f, map(broadcast_rep_child, args)))
->>>>>>> eb5a61e9
 end
 
 function broadcast_rep(::BroadcastRepElementStyle, f, args)
     return ElementData(f(map(default, args)...), Base.Broadcast.combine_eltypes(f, (args...,)))
 end
+
 
 function pointwise_finch_expr(ex, ::Type{<:Broadcast.Broadcasted{Style, Axes, F, Args}}, ctx, idxs) where {Style, F, Axes, Args}
     f = freshen(ctx, :f)
