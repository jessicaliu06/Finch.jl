--- conflicted
+++ resolved
@@ -1,34 +1,5 @@
 execute(ex) = execute(ex, DefaultAlgebra())
 
-<<<<<<< HEAD
-@staged_function execute ex a quote
-    @inbounds begin
-        $(execute_code(:ex, ex, algebra = a()) |> unblock)
-    end
-end
-
-function execute_code(ex, T, algebra = DefaultAlgebra(), ctx = LowerJulia(algebra = algebra))
-    prgm = nothing
-    code = contain(ctx) do ctx_2
-        quote
-            $(begin
-                prgm = virtualize(ex, T, ctx_2)
-                prgm = ScopeVisitor()(prgm)
-                prgm = ThunkVisitor(ctx_2)(prgm) #TODO this is a bit of a hack.
-                prgm = close_scope(prgm, LifecycleVisitor())
-                prgm = dimensionalize!(prgm, ctx_2)
-                prgm = simplify(prgm, ctx_2)
-                #The following call separates tensor and index names from environment symbols.
-                #TODO we might want to keep the namespace around, and/or further stratify index
-                #names from tensor names
-                contain(ctx_2) do ctx_3
-                    prgm2 = prgm
-                    if prgm.kind !== sequence
-                        prgm2 = InstantiateTensors(ctx_2 = ctx_3)(prgm2)
-                    end
-                    prgm2 = ThunkVisitor(ctx_3)(prgm2) #TODO this is a bit of a hack.
-                    prgm2 = simplify(prgm2, ctx_3)
-=======
 @staged function execute(ex, a)
     quote
         @inbounds begin
@@ -64,7 +35,6 @@
                     if prgm.kind !== sequence
                         prgm2 = InstantiateTensors(ctx = ctx_3)(prgm2)
                     end
->>>>>>> 3803121c
                     ctx_3(prgm2)
                 end
             end)
