include("environments.jl")

"""
    Fiber(lvl, env=Environment())

A fiber is a combination of a (possibly nested) level `lvl` and an environment
`env`. The environment is often used to refer to a particular fiber within the
level. Fibers are arrays, of sorts. The function `refindex(fbr, i...)` is used
as a reference implementation of getindex for the fiber. Accessing an
`N`-dimensional fiber with less than `N` indices will return another fiber.
"""
struct Fiber{Lvl, Env}
    lvl::Lvl
    env::Env
end

Fiber{Lvl}(lvl::Lvl, env::Env) where {Lvl, Env} = Fiber{Lvl, Env}(lvl, env)

@inline Base.ndims(::Fiber{Lvl}) where {Lvl} = level_ndims(Lvl)
@inline Base.ndims(::Type{<:Fiber{Lvl}}) where {Lvl} = level_ndims(Lvl)
@inline Base.size(fbr::Fiber) = level_size(fbr.lvl)
@inline Base.axes(fbr::Fiber) = level_axes(fbr.lvl)
@inline Base.eltype(::Fiber{Lvl}) where {Lvl} = level_eltype(Lvl)
@inline Base.eltype(::Type{<:Fiber{Lvl}}) where {Lvl} = level_eltype(Lvl)
@inline default(::Fiber{Lvl}) where {Lvl} = level_default(Lvl)
@inline default(::Type{<:Fiber{Lvl}}) where {Lvl} = level_default(Lvl)

"""
    VirtualFiber(lvl, env)

A virtual fiber is the avatar of a fiber for the purposes of compilation. Two
fibers should share a `name` only if they hold the same data. `lvl` is a virtual
object representing the level nest and `env` is a virtual object representing
the environment.
"""
mutable struct VirtualFiber{Lvl}
    lvl::Lvl
    env
    function VirtualFiber{Lvl}(lvl::Lvl, env) where {Lvl}
        @assert !(lvl isa Vector)
        @assert env != nothing
        new{Lvl}(lvl, env)
    end
end
VirtualFiber(lvl::Lvl, env) where {Lvl} = VirtualFiber{Lvl}(lvl, env)

function virtualize(ex, ::Type{<:Fiber{Lvl, Env}}, ctx, tag=ctx.freshen(:tns)) where {Lvl, Env}
    lvl = virtualize(:($ex.lvl), Lvl, ctx, Symbol(tag, :_lvl))
    env = virtualize(:($ex.env), Env, ctx)
    env.name = tag
    VirtualFiber(lvl, env)
end
(ctx::Finch.LowerJulia)(fbr::VirtualFiber) = :(Fiber($(ctx(fbr.lvl)), $(ctx(fbr.env))))
IndexNotation.isliteral(::VirtualFiber) =  false

virtual_size(tns::VirtualFiber, ctx) = virtual_level_size(tns.lvl, ctx)
function virtual_resize!(tns::VirtualFiber, ctx, dims...)
    tns.lvl = virtual_level_resize!(tns.lvl, ctx, dims...)
    tns
end
virtual_eltype(tns::VirtualFiber) = virtual_level_eltype(tns.lvl)
virtual_default(tns::VirtualFiber) = virtual_level_default(tns.lvl)

getname(fbr::VirtualFiber) = envname(fbr.env)
setname(fbr::VirtualFiber, name) = VirtualFiber(fbr.lvl, envrename!(fbr.env, name))
#setname(fbr::VirtualFiber, name) = (fbr.env.name = name; fbr)

"""
    default(fbr)

The default for a fiber is the value that each element of the fiber will have
after initialization. This value is most often zero, and defaults to nothing.

See also: [`initialize!`](@ref)
"""
function default end

"""
    initialize!(fbr, ctx)

Initialize the virtual fiber to it's default value in the context `ctx`. Return the new fiber object.
"""
function initialize!(fbr::VirtualFiber, ctx::LowerJulia)
    lvl = initialize_level!(fbr.lvl, ctx, literal(1))
    push!(ctx.preamble, assemble_level!(lvl, ctx, literal(1), literal(1))) #TODO this feels unnecessary?
    fbr = VirtualFiber(lvl, fbr.env)
end

function get_reader(fbr::VirtualFiber, ctx::LowerJulia, protos...)
    return get_level_reader(fbr.lvl, ctx, literal(1), protos...)
end

function get_updater(fbr::VirtualFiber, ctx::LowerJulia, protos...)
    return get_level_updater(fbr.lvl, ctx, literal(1), protos...)
end

"""
    initialize_level!(fbr, ctx, pos)

Initialize the level within the virtual fiber to it's default value in the
context `ctx` with access mode `mode`. Return the new level.
"""
function initialize_level! end

#TODO this is wrong do we call this?
initialize_level!(fbr, ctx, pos) = fbr.lvl



"""
    freeze!(fbr, ctx, mode, idxs...)

Freeze the virtual fiber in the context `ctx` with access mode `mode`. Return
the new fiber object.
"""
function freeze!(fbr::VirtualFiber, ctx::LowerJulia, mode, idxs...)
    if mode.kind === updater
        return VirtualFiber(freeze_level!(fbr.lvl, ctx, envposition(fbr.env)), fbr.env)
    else
        return fbr
    end
end

"""
    freeze_level!(fbr, ctx, mode)

Freeze the level within the virtual fiber. These are the bulk cleanup steps.
"""
function freeze_level! end

freeze_level!(fbr, ctx, mode) = fbr.lvl

function trim!(fbr::VirtualFiber, ctx)
    delete!(fbr.env, :name)
    VirtualFiber(trim_level!(fbr.lvl, ctx, 1), fbr.env)
end
trim!(fbr, ctx) = fbr

<<<<<<< HEAD
function stylize_access(node, ctx::Stylize{LowerJulia}, tns::VirtualFiber)
    if !isempty(node.idxs)
        if getunbound(node.idxs[1]) ⊆ keys(ctx.ctx.bindings)
            return SelectStyle()
        elseif ctx.root isa IndexNode && ctx.root.kind === loop && ctx.root.idx == get_furl_root(node.idxs[1])
            return ChunkStyle()
        end
    end
    return DefaultStyle()
end

function select_access(node, ctx::Finch.SelectVisitor, tns::VirtualFiber)
    if !isempty(node.idxs)
        if getunbound(node.idxs[1]) ⊆ keys(ctx.ctx.bindings)
            var = index(ctx.ctx.freshen(:s))
            val = cache!(ctx.ctx, :s, node.idxs[1])
            ctx.idxs[var] = val
            ext = first(getsize(tns, ctx.ctx, node.mode))
            ext_2 = Extent(val, val)
            tns_2 = truncate(tns, ctx.ctx, ext, ext_2)
            return access(tns_2, node.mode, var, node.idxs[2:end]...)
        end
    end
    return similarterm(node, operation(node), map(ctx, arguments(node)))
end
=======
#TODO get rid of these when we redo unfurling
set_clean!(lvl, ctx) = quote end
get_dirty(lvl, ctx) = true
>>>>>>> 8fca8af2


get_furl_root(idx) = nothing
function get_furl_root(idx::IndexNode)
    if idx.kind === index
        return idx
    elseif idx.kind === access && idx.tns.kind === virtual
        get_furl_root_access(idx, idx.tns.val)
    elseif idx.kind === protocol
        return get_furl_root(idx.idx)
    else
        return nothing
    end
end
get_furl_root_access(idx, tns) = nothing
#These are also good examples of where modifiers might be great.

supports_reassembly(lvl) = false

refurl(tns, ctx, mode) = tns
function exfurl(tns, ctx, mode, idx::IndexNode)
    if idx.kind === index
        return tns
    elseif idx.kind === access && idx.tns.kind === virtual
        exfurl_access(tns, ctx, mode, idx, idx.tns.val)
    else
        error("unimplemented")
    end
end

function Base.show(io::IO, fbr::Fiber)
    print(io, "Fiber(")
    print(io, fbr.lvl)
    print(io, ", ")
    print(io, fbr.env)
    print(io, ")")
end

function Base.show(io::IO, mime::MIME"text/plain", fbr::Fiber)
    if get(io, :compact, false)
        print(io, "@fiber($(summary_f_code(fbr.lvl)))")
    else
        display_fiber(io, mime, fbr)
    end
end

#=
function Base.show(io::IO, fbr::VirtualFiber)
    print(io, getname(fbr))
end
function Base.show(io::IO, ext::Extent)
    print(io, ext.start)
    print(io, ":")
    print(io, ext.stop)
end
=#

function Base.show(io::IO, mime::MIME"text/plain", fbr::VirtualFiber)
    if get(io, :compact, false)
        print(io, "@virtualfiber($(summary_f_code(fbr.lvl)))")
    else
        show(io, fbr)
    end
end

function display_fiber_data(io::IO, mime::MIME"text/plain", fbr, N, crds, print_coord, get_fbr)
    (height, width) = displaysize(io)
    depth = envdepth(fbr.env)

    println(io, "│ "^(depth + N))
    if ndims(fbr) == N
        print_elem(io, crd) = show(IOContext(io, :compact=>true), get_fbr(crd))
        calc_pad(crd) = max(textwidth(sprint(print_coord, crd)), textwidth(sprint(print_elem, crd)))
        print_coord_pad(io, crd) = (print_coord(io, crd); print(io, " "^(calc_pad(crd) - textwidth(sprint(print_coord, crd)))))
        print_elem_pad(io, crd) = (print_elem(io, crd); print(io, " "^(calc_pad(crd) - textwidth(sprint(print_elem, crd)))))
        print_coords(io, crds) = (foreach(crd -> (print_coord_pad(io, crd); print(io, " ")), crds[1:end-1]); if !isempty(crds) print_coord_pad(io, crds[end]) end)
        print_elems(io, crds) = (foreach(crd -> (print_elem_pad(io, crd); print(io, " ")), crds[1:end-1]); if !isempty(crds) print_elem_pad(io, crds[end]) end)
        width -= depth * 2 + 2
        if length(crds) < width && textwidth(sprint(print_coords, crds)) < width
            print(io, "│ "^depth, "└─"^N); print_coords(io, crds); println(io)
            print(io, "│ "^depth, "  "^N); print_elems(io, crds); println(io)
        else
            leftwidth = cld(width - 1, 2)
            leftsize = searchsortedlast(cumsum(map(calc_pad, crds[1:min(end, leftwidth)]) .+ 1), leftwidth)
            leftpad = " " ^ (leftwidth - textwidth(sprint(print_coords, crds[1:leftsize])))
            rightwidth = width - leftwidth - 1
            rightsize = searchsortedlast(cumsum(map(calc_pad, reverse(crds[max(end - rightwidth, 1):end])) .+ 1), rightwidth)
            rightpad = " " ^ (rightwidth - textwidth(sprint(print_coords, crds[end-rightsize + 1:end])))
            print(io, "│ "^depth, "└─"^N); print_coords(io, crds[1:leftsize]); print(io, leftpad, " ", rightpad); print_coords(io, crds[end-rightsize + 1:end]); println(io)
            print(io, "│ "^depth, "  "^N); print_elems(io, crds[1:leftsize]); print(io, leftpad, "…", rightpad); print_elems(io, crds[end-rightsize + 1:end]); println(io)
        end
    else
        cap = 2
        if length(crds) > 2cap + 1
            foreach((crd -> (print(io, "│ " ^ depth, "├─"^N); print_coord(io, crd); println(io, ":"); show(io, mime, get_fbr(crd)); println(io, "│ "^(depth + N)))), crds[1:cap])
            
            println(io, "│ " ^ depth, "│ ⋮")
            println(io, "│ " ^ depth, "│")
            foreach((crd -> (print(io, "│ " ^ depth, "├─"^N); print_coord(io, crd); println(io, ":"); show(io, mime, get_fbr(crd)); println(io, "│ "^(depth + N)))), crds[end - cap + 1:end - 1])
            !isempty(crds) && (print(io, "│ " ^ depth, "├─"^N); print_coord(io, crds[end]); println(io, ":"); show(io, mime, get_fbr(crds[end])))
        else
            foreach((crd -> (print(io, "│ " ^ depth, "├─"^N); print_coord(io, crd); println(io, ":"); show(io, mime, get_fbr(crd)); println(io, "│ "^(depth + N)))), crds[1:end - 1])
            !isempty(crds) && (print(io, "│ " ^ depth, "├─"^N); print_coord(io, crds[end]); println(io, ":"); show(io, mime, get_fbr(crds[end])))
        end
    end
end

"""
    @fiber ctr

Construct a fiber using abbreviated level constructor names. To override
abbreviations, expressions may be interpolated with `\$`. For example,
`Fiber(DenseLevel(SparseListLevel(Element(0.0))))` can also be constructed as
`@fiber(sl(d(e(0.0))))`. Consult the documentation for the helper function
[f_code](@ref) for a full listing of level format codes.
"""
macro fiber(ex)
    function walk(ex)
        if ex isa Expr && ex.head == :$
            return esc(ex.args[1])
        elseif ex isa Expr
            return Expr(ex.head, map(walk, ex.args)...)
        elseif ex isa Symbol
            return :(@something($f_code($(Val(ex))), $(esc(ex))))
        else
            return esc(ex)
        end
    end
    return :($Fiber($(walk(ex))))
end

@inline f_code(@nospecialize ::Any) = nothing

Base.summary(fbr::Fiber) = "$(join(size(fbr), "×")) @fiber($(summary_f_code(fbr.lvl)))"

Base.similar(fbr::Fiber) = Fiber(similar_level(fbr.lvl))
Base.similar(fbr::Fiber, dims::Tuple) = Fiber(similar_level(fbr.lvl, dims...))<|MERGE_RESOLUTION|>--- conflicted
+++ resolved
@@ -102,9 +102,6 @@
 """
 function initialize_level! end
 
-#TODO this is wrong do we call this?
-initialize_level!(fbr, ctx, pos) = fbr.lvl
-
 
 
 """
@@ -136,37 +133,9 @@
 end
 trim!(fbr, ctx) = fbr
 
-<<<<<<< HEAD
-function stylize_access(node, ctx::Stylize{LowerJulia}, tns::VirtualFiber)
-    if !isempty(node.idxs)
-        if getunbound(node.idxs[1]) ⊆ keys(ctx.ctx.bindings)
-            return SelectStyle()
-        elseif ctx.root isa IndexNode && ctx.root.kind === loop && ctx.root.idx == get_furl_root(node.idxs[1])
-            return ChunkStyle()
-        end
-    end
-    return DefaultStyle()
-end
-
-function select_access(node, ctx::Finch.SelectVisitor, tns::VirtualFiber)
-    if !isempty(node.idxs)
-        if getunbound(node.idxs[1]) ⊆ keys(ctx.ctx.bindings)
-            var = index(ctx.ctx.freshen(:s))
-            val = cache!(ctx.ctx, :s, node.idxs[1])
-            ctx.idxs[var] = val
-            ext = first(getsize(tns, ctx.ctx, node.mode))
-            ext_2 = Extent(val, val)
-            tns_2 = truncate(tns, ctx.ctx, ext, ext_2)
-            return access(tns_2, node.mode, var, node.idxs[2:end]...)
-        end
-    end
-    return similarterm(node, operation(node), map(ctx, arguments(node)))
-end
-=======
 #TODO get rid of these when we redo unfurling
 set_clean!(lvl, ctx) = quote end
 get_dirty(lvl, ctx) = true
->>>>>>> 8fca8af2
 
 
 get_furl_root(idx) = nothing
