--- conflicted
+++ resolved
@@ -276,11 +276,7 @@
             idx in idxs_2 ? index_instance(idx.name) : first(axes(arg)[n])
         end
         access_instance(tag_instance(variable_instance(arg.name), scope[arg]), literal_instance(reader), idxs_3...)
-<<<<<<< HEAD
     elseif (@capture ex reorder(relabel(~arg::isimmediate), ~idxs...))
-=======
-    elseif (@capture ex reorder(relabel(~arg::isimmediate), ~idxs_2...))
->>>>>>> 20d42763
         literal_instance(arg.val)
     else
         error("Unrecognized logic: $(ex)")
