--- conflicted
+++ resolved
@@ -179,7 +179,6 @@
 """
 expanddims(arr::AbstractTensor, dims) = compute(expanddims(lazy(arr), dims))
 
-<<<<<<< HEAD
 """
     dropdims(arr::AbstractTensor, dims)
 
@@ -187,7 +186,7 @@
 appear at the `dims` position in the array shape.
 """
 dropdims(arr::AbstractTensor, dims) = compute(dropdims(lazy(arr), dims))
-=======
+
 function Statistics.mean(tns::AbstractTensorOrBroadcast; dims=:)
     res = compute(mean(lazy(tns); dims=dims))
     if dims === Colon()
@@ -246,5 +245,4 @@
     else
         return res
     end
-end
->>>>>>> 0e255a67
+end