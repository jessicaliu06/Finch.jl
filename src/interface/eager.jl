using Base: Broadcast
using Base.Broadcast: Broadcasted, BroadcastStyle, AbstractArrayStyle
using Base: broadcasted
using LinearAlgebra

struct FinchStyle{N} <: BroadcastStyle
end
Base.Broadcast.BroadcastStyle(F::Type{<:AbstractTensor}) = FinchStyle{ndims(F)}()
Base.Broadcast.broadcastable(fbr::AbstractTensor) = fbr
function Base.Broadcast.BroadcastStyle(a::FinchStyle{N}, b::FinchStyle{M}) where {M,N}
    FinchStyle{max(M, N)}()
end
function Base.Broadcast.BroadcastStyle(a::LazyStyle{M}, b::FinchStyle{N}) where {M,N}
    LazyStyle{max(M, N)}()
end
function Base.Broadcast.BroadcastStyle(
    a::FinchStyle{N}, b::Broadcast.AbstractArrayStyle{M}
) where {M,N}
    FinchStyle{max(M, N)}()
end

Base.Broadcast.instantiate(bc::Broadcasted{FinchStyle{N}}) where {N} = bc

function Base.copyto!(out, bc::Broadcasted{FinchStyle{N}}) where {N}
    compute(copyto!(out, copy(Broadcasted{LazyStyle{N}}(bc.f, bc.args))))
end

function Base.copy(bc::Broadcasted{FinchStyle{N}}) where {N}
    return compute(copy(Broadcasted{LazyStyle{N}}(bc.f, bc.args)))
end

function Base.reduce(op, src::AbstractTensor; dims=:, init=initial_value(op, eltype(src)))
    res = compute(reduce(op, lazy(src); dims=dims, init=init))
    if dims === Colon()
        return res[]
    else
        return res
    end
end

function Base.mapreduce(
    f,
    op,
    src::AbstractTensor,
    args::Union{AbstractTensor,Base.AbstractArrayOrBroadcasted,Number}...;
    kw...,
)
    reduce(op, broadcasted(f, src, args...); kw...)
end
function Base.map(
    f,
    src::AbstractTensor,
    args::Union{AbstractTensor,Base.AbstractArrayOrBroadcasted,Number}...,
)
    f.(src, args...)
end
function Base.map!(
    dst,
    f,
    src::AbstractTensor,
    args::Union{AbstractTensor,Base.AbstractArrayOrBroadcasted}...,
)
    copyto!(dst, Base.broadcasted(f, src, args...))
end

function Base.reduce(
    op::Function,
    bc::Broadcasted{FinchStyle{N}};
    dims=:,
    init=initial_value(op, return_type(DefaultAlgebra(), bc.f, map(eltype, bc.args)...)),
) where {N}
    res = compute(
        reduce(op, copy(Broadcasted{LazyStyle{N}}(bc.f, bc.args)); dims=dims, init=init)
    )
    if dims === Colon()
        return res[]
    else
        return res
    end
end

function tensordot(
    A::Union{AbstractTensor,AbstractArray},
    B::Union{AbstractTensor,AbstractArray},
    idxs;
    kw...,
)
    compute(tensordot(lazy(A), lazy(B), idxs; kw...))
end

function Base.:+(
    x::AbstractTensor,
    y::Union{Base.AbstractArrayOrBroadcasted,Number},
    z::Union{AbstractTensor,Base.AbstractArrayOrBroadcasted,Number}...,
)
    map(+, x, y, z...)
end
function Base.:+(
    x::Union{Base.AbstractArrayOrBroadcasted,Number},
    y::AbstractTensor,
    z::Union{AbstractTensor,Base.AbstractArrayOrBroadcasted,Number}...,
)
    map(+, y, x, z...)
end
function Base.:+(
    x::AbstractTensor,
    y::AbstractTensor,
    z::Union{AbstractTensor,Base.AbstractArrayOrBroadcasted,Number}...,
)
    map(+, x, y, z...)
end
Base.:*(
    x::AbstractTensor,
    y::Number,
    z::Number...,
) = map(*, x, y, z...)
Base.:*(
    x::Number,
    y::AbstractTensor,
    z::Number...,
) = map(*, y, x, z...)

Base.:*(
    A::AbstractTensor,
    B::Union{AbstractTensor,AbstractArray},
) = tensordot(A, B, (2, 1))
Base.:*(
    A::Union{AbstractTensor,AbstractArray},
    B::AbstractTensor,
) = tensordot(A, B, (2, 1))
Base.:*(
    A::AbstractTensor,
    B::AbstractTensor,
) = tensordot(A, B, (2, 1))

Base.:-(x::AbstractTensor) = map(-, x)

Base.:-(x::AbstractTensor, y::Union{Base.AbstractArrayOrBroadcasted,Number}) = map(-, x, y)
Base.:-(x::Union{Base.AbstractArrayOrBroadcasted,Number}, y::Tensor) = map(-, x, y)
Base.:-(x::AbstractTensor, y::AbstractTensor) = map(-, x, y)

Base.:/(x::AbstractTensor, y::Number) = map(/, x, y)
Base.:/(x::Number, y::AbstractTensor) = map(\, y, x)

const AbstractTensorOrBroadcast = Union{
    <:AbstractTensor,<:Broadcasted{FinchStyle{N}} where {N}
}

Base.sum(arr::AbstractTensorOrBroadcast; kwargs...) = reduce(+, arr; kwargs...)
Base.prod(arr::AbstractTensorOrBroadcast; kwargs...) = reduce(*, arr; kwargs...)
Base.any(arr::AbstractTensorOrBroadcast; kwargs...) = reduce(or, arr; init=false, kwargs...)
Base.all(arr::AbstractTensorOrBroadcast; kwargs...) = reduce(and, arr; init=true, kwargs...)
function Base.minimum(arr::AbstractTensorOrBroadcast; kwargs...)
    reduce(min, arr; init=typemax(broadcast_to_eltype(arr)), kwargs...)
end
function Base.maximum(arr::AbstractTensorOrBroadcast; kwargs...)
    reduce(max, arr; init=typemin(broadcast_to_eltype(arr)), kwargs...)
end

function Base.extrema(arr::AbstractTensorOrBroadcast; kwargs...)
    mapreduce(
        plex,
        min1max2,
        arr;
        init=(typemax(broadcast_to_eltype(arr)), typemin(broadcast_to_eltype(arr))),
        kwargs...,
    )
end

<<<<<<< HEAD

function LinearAlgebra.norm(arr::AbstractTensorOrBroadcast, p::Real = 2)
=======
function LinearAlgebra.norm(arr::AbstractTensorOrBroadcast, p::Real=2)
>>>>>>> 05f4a3d6
    compute(norm(lazy(arr), p))[]
end

"""
expanddims(arr::AbstractTensor, dims)

Expand the dimensions of an array by inserting a new singleton axis or axes that
will appear at the `dims` position in the expanded array shape.
"""
    expanddims(arr::AbstractTensor, dims) = compute(expanddims(lazy(arr), dims))<|MERGE_RESOLUTION|>--- conflicted
+++ resolved
@@ -167,12 +167,7 @@
     )
 end
 
-<<<<<<< HEAD
-
-function LinearAlgebra.norm(arr::AbstractTensorOrBroadcast, p::Real = 2)
-=======
 function LinearAlgebra.norm(arr::AbstractTensorOrBroadcast, p::Real=2)
->>>>>>> 05f4a3d6
     compute(norm(lazy(arr), p))[]
 end
 
@@ -182,4 +177,4 @@
 Expand the dimensions of an array by inserting a new singleton axis or axes that
 will appear at the `dims` position in the expanded array shape.
 """
-    expanddims(arr::AbstractTensor, dims) = compute(expanddims(lazy(arr), dims))+expanddims(arr::AbstractTensor, dims) = compute(expanddims(lazy(arr), dims))