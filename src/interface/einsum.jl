--- conflicted
+++ resolved
@@ -17,7 +17,6 @@
 struct EinsumArgument{T,Style}
     style::Style
     data::LogicNode
-<<<<<<< HEAD
     extrude::Dict{Symbol, Bool}
     shape::Dict{Symbol, UInt64}
     fill_value::T
@@ -44,39 +43,6 @@
 )
 
 einsum_immediate(val) = EinsumArgument{typeof(val)}(EinsumEagerStyle(), immediate(val), Dict(), Dict(), val)
-=======
-    extrude::Dict{Symbol,Bool}
-    fill_value::T
-end
-
-function EinsumArgument{T}(style::Style, data, extrude, fill_value) where {T,Style}
-    EinsumArgument{T,Style}(style, data, extrude, fill_value)
-end
-
-Base.eltype(::EinsumArgument{T}) where {T} = T
-
-function einsum_access(tns::EinsumTensor, idxs...)
-    EinsumArgument{eltype(tns.arg)}(
-        tns.style,
-        relabel(tns.arg.data, map(field, idxs)...),
-        Dict(idx => idx_extrude for (idx, idx_extrude) in zip(idxs, tns.arg.extrude)),
-        tns.arg.fill_value,
-    )
-end
-
-function einsum_op(op, args::EinsumArgument...)
-    EinsumArgument{return_type(DefaultAlgebra(), op, map(eltype, args)...)}(
-        reduce(result_style, [arg.style for arg in args]; init=EinsumEagerStyle()),
-        mapjoin(op, (arg.data for arg in args)...),
-        mergewith(&, (arg.extrude for arg in args)...),
-        op((arg.fill_value for arg in args)...),
-    )
-end
-
-function einsum_immediate(val)
-    EinsumArgument{typeof(val)}(EinsumEagerStyle(), immediate(val), Dict(), val)
-end
->>>>>>> 05f4a3d6
 
 struct EinsumProgram{Style,Arg<:LazyTensor}
     style::Style
@@ -91,22 +57,9 @@
 
 function einsum(op, arg::EinsumArgument{T}, idxs...; init=initial_value(op, T)) where {T}
     extrude = ntuple(n -> arg.extrude[idxs[n]], length(idxs))
-<<<<<<< HEAD
     shape = ntuple(n -> arg.shape[idxs[n]], length(idxs))
     data = reorder(aggregate(immediate(op), immediate(init), arg.data, map(field, setdiff(collect(keys(arg.extrude)), idxs))...), map(field, idxs)...)
     einsum_execute(arg.style, LazyTensor{typeof(init)}(data, extrude, shape, init))
-=======
-    data = reorder(
-        aggregate(
-            immediate(op),
-            immediate(init),
-            arg.data,
-            map(field, setdiff(collect(keys(arg.extrude)), idxs))...,
-        ),
-        map(field, idxs)...,
-    )
-    einsum_execute(arg.style, LazyTensor{typeof(init)}(data, extrude, init))
->>>>>>> 05f4a3d6
 end
 
 function einsum_execute(::EinsumEagerStyle, arg)
