using Base: Broadcast
using Base.Broadcast: Broadcasted, BroadcastStyle, AbstractArrayStyle
using Base: broadcasted
using LinearAlgebra
const AbstractArrayOrBroadcasted = Union{AbstractArray,Broadcasted}

<<<<<<< HEAD
mutable struct LazyTensor{T, N} # TODO: Add shape parameterization
    data
    extrude::NTuple{N, Bool}
    shape::NTuple{N, Int}
    fill_value::T
end
LazyTensor{T}(data, extrude::NTuple{N, Bool}, shape::NTuple{N, Int}, fill_value) where {T, N} = LazyTensor{T, N}(data, extrude, shape, fill_value)
=======
mutable struct LazyTensor{T,N}
    data
    extrude::NTuple{N,Bool}
    fill_value::T
end
function LazyTensor{T}(data, extrude::NTuple{N,Bool}, fill_value) where {T,N}
    LazyTensor{T,N}(data, extrude, fill_value)
end
>>>>>>> 05f4a3d6

function Base.show(io::IO, tns::LazyTensor)
    join(io, tns.shape, "×")
    print(io, "-LazyTensor{", eltype(tns), "}")
end

Base.ndims(::Type{LazyTensor{T,N}}) where {T,N} = N
Base.ndims(tns::LazyTensor) = ndims(typeof(tns))
Base.eltype(::Type{<:LazyTensor{T}}) where {T} = T
Base.eltype(tns::LazyTensor) = eltype(typeof(tns))
fill_value(tns::LazyTensor) = tns.fill_value

<<<<<<< HEAD
Base.size(tns::LazyTensor) = tns.shape
=======
function Base.size(::LazyTensor)
    throw(
        ErrorException("Base.size is not supported for LazyTensor. Call `compute()` first.")
    )
end
>>>>>>> 05f4a3d6

function Base.getindex(::LazyTensor, i...)
    throw(
        ErrorException(
            "Lazy indexing with named indices is not supported. Call `compute()` first."
        ),
    )
end

function Base.getindex(arr::LazyTensor{T,N}, idxs::Vararg{Union{Nothing,Colon}}) where {T,N}
    if length(idxs) - count(isnothing, idxs) != N
        throw(
            ArgumentError(
                "Cannot index a lazy tensor with more or fewer `:` dims than it had original dims."
            ),
        )
    end
    return expanddims(arr, findall(isnothing, idxs))
end

function expanddims(arr::LazyTensor{T}, dims) where {T}
    @assert allunique(dims)
    @assert issubset(dims, 1:(ndims(arr) + length(dims)))
    antidims = setdiff(1:(ndims(arr) + length(dims)), dims)
    idxs_1 = [field(gensym(:i)) for _ in 1:ndims(arr)]
    idxs_2 = [field(gensym(:i)) for _ in 1:(ndims(arr) + length(dims))]
    idxs_2[antidims] .= idxs_1
    data_2 = reorder(relabel(arr.data, idxs_1...), idxs_2...)
    extrude_2 = [false for _ in 1:(ndims(arr) + length(dims))]
    extrude_2[antidims] .= arr.extrude
<<<<<<< HEAD
    shape_2 = [1 for _ in 1:ndims(arr) + length(dims)]
    shape_2[antidims] .= arr.shape
    return LazyTensor{T, ndims(arr) + length(dims)}(data_2, tuple(extrude_2...), tuple(shape_2...), fill_value(arr))
=======
    return LazyTensor{T,ndims(arr) + length(dims)}(
        data_2, tuple(extrude_2...), fill_value(arr)
    )
>>>>>>> 05f4a3d6
end

function identify(data)
    lhs = alias(gensym(:A))
    subquery(lhs, data)
end

<<<<<<< HEAD
LazyTensor(data::Number) = LazyTensor{typeof(data), 0}(immediate(data), (), (), data)
LazyTensor{T}(data::Number) where {T} = LazyTensor{T, 0}(immediate(data), (), (), data)
=======
LazyTensor(data::Number) = LazyTensor{typeof(data),0}(immediate(data), (), data)
LazyTensor{T}(data::Number) where {T} = LazyTensor{T,0}(immediate(data), (), data)
>>>>>>> 05f4a3d6
LazyTensor(arr::Base.AbstractArrayOrBroadcasted) = LazyTensor{eltype(arr)}(arr)
function LazyTensor{T}(arr::Base.AbstractArrayOrBroadcasted) where {T}
    name = alias(gensym(:A))
    idxs = [field(gensym(:i)) for _ in 1:ndims(arr)]
    extrude = ntuple(n -> size(arr, n) == 1, ndims(arr))
    shape = ntuple(n -> size(arr, n), ndims(arr))
    tns = subquery(name, table(immediate(arr), idxs...))
<<<<<<< HEAD
    LazyTensor{eltype(arr), ndims(arr)}(tns, extrude, shape, fill_value(arr))
=======
    LazyTensor{eltype(arr),ndims(arr)}(tns, extrude, fill_value(arr))
>>>>>>> 05f4a3d6
end
LazyTensor(arr::AbstractTensor) = LazyTensor{eltype(arr)}(arr)
function LazyTensor(swizzle_arr::SwizzleArray{dims,<:Tensor}) where {dims}
    permutedims(LazyTensor(swizzle_arr.body), dims)
end
function LazyTensor{T}(arr::AbstractTensor) where {T}
    name = alias(gensym(:A))
    idxs = [field(gensym(:i)) for _ in 1:ndims(arr)]
    extrude = ntuple(n -> size(arr)[n] == 1, ndims(arr))
    shape = ntuple(n -> size(arr)[n], ndims(arr))
    tns = subquery(name, table(immediate(arr), idxs...))
<<<<<<< HEAD
    LazyTensor{eltype(arr), ndims(arr)}(tns, extrude, shape, fill_value(arr))
=======
    LazyTensor{eltype(arr),ndims(arr)}(tns, extrude, fill_value(arr))
end
function LazyTensor{T}(swizzle_arr::SwizzleArray{dims,<:Tensor}) where {T,dims}
    permutedims(LazyTensor{T}(swizzle_arr.body), dims)
>>>>>>> 05f4a3d6
end
LazyTensor(data::LazyTensor) = data

swizzle(arr::LazyTensor, dims...) = permutedims(arr, dims)

Base.sum(arr::LazyTensor; kwargs...) = reduce(+, arr; kwargs...)
Base.prod(arr::LazyTensor; kwargs...) = reduce(*, arr; kwargs...)
Base.any(arr::LazyTensor; kwargs...) = reduce(or, arr; init=false, kwargs...)
Base.all(arr::LazyTensor; kwargs...) = reduce(and, arr; init=true, kwargs...)
function Base.minimum(arr::LazyTensor; kwargs...)
    reduce(min, arr; init=typemax(eltype(arr)), kwargs...)
end
function Base.maximum(arr::LazyTensor; kwargs...)
    reduce(max, arr; init=typemin(eltype(arr)), kwargs...)
end

function Base.mapreduce(f, op, src::LazyTensor, args...; kw...)
    reduce(op, map(f, src, args...); kw...)
end

function Base.map(f, src::LazyTensor, args...)
    largs = map(LazyTensor, (src, args...))
    extrude = largs[something(findfirst(arg -> length(arg.extrude) > 0, largs), 1)].extrude
    idxs = [field(gensym(:i)) for _ in src.extrude]
    ldatas = map(largs) do larg
        if larg.extrude == extrude
            return relabel(larg.data, idxs...)
        elseif larg.extrude == ()
            return relabel(larg.data)
        else
            throw(DimensionMismatch("Cannot map across arrays with different sizes."))
        end
    end
    T = return_type(DefaultAlgebra(), f, eltype(src), map(eltype, args)...)
    new_default = f(map(fill_value, largs)...)
    data = mapjoin(immediate(f), ldatas...)
    return LazyTensor{T}(identify(data), src.extrude, src.shape, new_default)
end

function Base.map!(dst, f, src::LazyTensor, args...)
    res = map(f, src, args...)
    return LazyTensor(identify(reformat(dst, res.data)), res.extrude, res.shape, res.fill_value)
end

function initial_value(op, T)
    try
        return reduce(op, Vector{T}())
    catch
    end
    throw(ArgumentError("Please supply initial value for reduction of $T with $op."))
end

initial_value(::typeof(max), T) = typemin(T)
initial_value(::typeof(min), T) = typemax(T)

function fixpoint_type(op, z, T)
    S = Union{}
    R = typeof(z)
    while R != S
        S = R
        R = Union{R,return_type(DefaultAlgebra(), op, R, T)}
    end
    R
end

function Base.reduce(
    op, arg::LazyTensor{T,N}; dims=:, init=initial_value(op, T)
) where {T,N}
    dims = dims == Colon() ? (1:N) : collect(dims)
    extrude = ((arg.extrude[n] for n in 1:N if !(n in dims))...,)
    shape = ((arg.shape[n] for n in 1:N if !(n in dims))...,)
    fields = [field(gensym(:i)) for _ in 1:N]
    S = fixpoint_type(op, init, eltype(arg))
<<<<<<< HEAD
    data = aggregate(immediate(op), immediate(init), relabel(arg.data, fields), fields[dims]...)
    LazyTensor{S}(identify(data), extrude, shape, init)
=======
    data = aggregate(
        immediate(op), immediate(init), relabel(arg.data, fields), fields[dims]...
    )
    LazyTensor{S}(identify(data), extrude, init)
>>>>>>> 05f4a3d6
end

function tensordot(A::LazyTensor, B::Union{AbstractTensor,AbstractArray}, idxs; kwargs...)
    tensordot(A, LazyTensor(B), idxs; kwargs...)
end
function tensordot(A::Union{AbstractTensor,AbstractArray}, B::LazyTensor, idxs; kwargs...)
    tensordot(LazyTensor(A), B, idxs; kwargs...)
end

# tensordot takes in two tensors `A` and `B` and performs a product and contraction
function tensordot(
    A::LazyTensor{T1,N1},
    B::LazyTensor{T2,N2},
    idxs;
    mult_op=*,
    add_op=+,
    init=initial_value(add_op, return_type(DefaultAlgebra(), mult_op, T1, T2)),
) where {T1,T2,N1,N2}
    if idxs isa Number
        idxs = ([i for i in 1:idxs], [i for i in 1:idxs])
    end
    A_idxs = idxs[1]
    B_idxs = idxs[2]
    if length(A_idxs) != length(B_idxs)
        throw(
            ArgumentError(
                "lists of contraction indices must be the same length for both inputs"
            ),
        )
    end
    if any([i > N1 for i in A_idxs]) || any([i > N2 for i in B_idxs])
        throw(
            ArgumentError(
                "contraction indices cannot be greater than the number of dimensions"
            ),
        )
    end

    extrude = ((A.extrude[n] for n in 1:N1 if !(n in A_idxs))...,
<<<<<<< HEAD
                (B.extrude[n] for n in 1:N2 if !(n in B_idxs))...,)

    shape = ((A.shape[n] for n in 1:N1 if !(n in A_idxs))...,
                (B.shape[n] for n in 1:N2 if !(n in B_idxs))...,)
=======
        (B.extrude[n] for n in 1:N2 if !(n in B_idxs))...)
>>>>>>> 05f4a3d6
    A_fields = [field(gensym(:i)) for _ in 1:N1]
    B_fields = [field(gensym(:i)) for _ in 1:N2]
    reduce_fields = []
    for i in eachindex(A_idxs)
        B_fields[B_idxs[i]] = A_fields[A_idxs[i]]
        push!(reduce_fields, A_fields[A_idxs[i]])
    end
    AB = mapjoin(immediate(mult_op), relabel(A.data, A_fields), relabel(B.data, B_fields))
    AB_reduce = aggregate(immediate(add_op), immediate(init), AB, reduce_fields...)
    T = return_type(DefaultAlgebra(), mult_op, T1, T2)
    S = fixpoint_type(add_op, init, T)
    return LazyTensor{S}(identify(AB_reduce), extrude, shape, init)
end

struct LazyStyle{N} <: BroadcastStyle end
Base.Broadcast.BroadcastStyle(F::Type{<:LazyTensor{T,N}}) where {T,N} = LazyStyle{N}()
Base.Broadcast.broadcastable(tns::LazyTensor) = tns
function Base.Broadcast.BroadcastStyle(a::LazyStyle{M}, b::LazyStyle{N}) where {M,N}
    LazyStyle{max(M, N)}()
end
function Base.Broadcast.BroadcastStyle(
    a::LazyStyle{M}, b::Broadcast.AbstractArrayStyle{N}
) where {M,N}
    LazyStyle{max(M, N)}()
end

function broadcast_to_logic(bc::Broadcast.Broadcasted)
    broadcasted(bc.f, map(broadcast_to_logic, bc.args)...)
end

function broadcast_to_logic(tns::LazyTensor)
    tns
end

function broadcast_to_logic(tns)
    LazyTensor(tns)
end

function broadcast_to_query(bc::Broadcast.Broadcasted, idxs)
    mapjoin(immediate(bc.f), map(arg -> broadcast_to_query(arg, idxs), bc.args)...)
end

function broadcast_to_query(tns::LazyTensor{T,N}, idxs) where {T,N}
    idxs_2 = [tns.extrude[i] ? field(gensym(:idx)) : idxs[i] for i in 1:N]
    data_2 = relabel(tns.data, idxs_2...)
    reorder(data_2, idxs[findall(!, tns.extrude)]...)
end

function broadcast_to_extrude(bc::Broadcast.Broadcasted, n)
    all(map(arg -> broadcast_to_extrude(arg, n), bc.args))
end

function broadcast_to_extrude(tns::LazyTensor, n)
    get(tns.extrude, n, false)
end

function broadcast_to_shape(bc::Broadcast.Broadcasted, n)
    max(map(arg -> broadcast_to_shape(arg, n), bc.args)...)
end

function broadcast_to_shape(tns::LazyTensor, n)
    get(tns.shape, n, 0)
end

function broadcast_to_default(bc::Broadcast.Broadcasted)
    bc.f(map(arg -> broadcast_to_default(arg), bc.args)...)
end

function broadcast_to_default(tns::LazyTensor)
    tns.fill_value
end

function broadcast_to_eltype(bc::Broadcast.Broadcasted)
    return_type(DefaultAlgebra(), bc.f, map(arg -> broadcast_to_eltype(arg), bc.args)...)
end

function broadcast_to_eltype(arg)
    eltype(arg)
end

Base.Broadcast.instantiate(bc::Broadcasted{LazyStyle{N}}) where {N} = bc

Base.copyto!(out, bc::Broadcasted{LazyStyle{N}}) where {N} = copyto!(out, copy(bc))

function Base.copy(bc::Broadcasted{LazyStyle{N}}) where {N}
    bc_lgc = broadcast_to_logic(bc)
    idxs = [field(gensym(:i)) for _ in 1:N]
    data = reorder(broadcast_to_query(bc_lgc, idxs), idxs)
    extrude = ntuple(n -> broadcast_to_extrude(bc_lgc, n), N)
    shape = ntuple(n -> broadcast_to_shape(bc_lgc, n), N)
    def = broadcast_to_default(bc_lgc)
    return LazyTensor{broadcast_to_eltype(bc)}(identify(data), extrude, shape, def)
end

function Base.copyto!(::LazyTensor, ::Any)
    throw(ArgumentError("cannot materialize into a LazyTensor"))
end

<<<<<<< HEAD
function Base.copyto!(dst::AbstractArray, src::LazyTensor{T, N}) where {T, N}
    return LazyTensor{T, N}(reformat(immediate(dst), src.data), src.extrude, src.shape, src.fill_value)
=======
function Base.copyto!(dst::AbstractArray, src::LazyTensor{T,N}) where {T,N}
    return LazyTensor{T,N}(reformat(immediate(dst), src.data), src.extrude, src.fill_value)
>>>>>>> 05f4a3d6
end

Base.permutedims(arg::LazyTensor{T,2}) where {T} = permutedims(arg, [2, 1])
function Base.permutedims(arg::LazyTensor{T,N}, perm) where {T,N}
    length(perm) == N ||
        throw(ArgumentError("permutedims given wrong number of dimensions"))
    isperm(perm) || throw(ArgumentError("permutedims given invalid permutation"))
    perm = collect(perm)
    idxs = [field(gensym(:i)) for _ in 1:N]
<<<<<<< HEAD
    return LazyTensor{T, N}(reorder(relabel(arg.data, idxs...), idxs[perm]...), arg.extrude[perm], arg.shape[perm], arg.fill_value)
=======
    return LazyTensor{T,N}(
        reorder(relabel(arg.data, idxs...), idxs[perm]...),
        arg.extrude[perm],
        arg.fill_value,
    )
>>>>>>> 05f4a3d6
end
Base.permutedims(arr::SwizzleArray, perm) = swizzle(arr, perm...)

function Base.:+(
    x::LazyTensor,
    y::Union{LazyTensor,AbstractTensor,Base.AbstractArrayOrBroadcasted,Number},
    z::Union{LazyTensor,AbstractTensor,Base.AbstractArrayOrBroadcasted,Number}...,
)
    map(+, x, y, z...)
end
function Base.:+(
    x::Union{LazyTensor,AbstractTensor,Base.AbstractArrayOrBroadcasted,Number},
    y::LazyTensor,
    z::Union{LazyTensor,AbstractTensor,Base.AbstractArrayOrBroadcasted,Number}...,
)
    map(+, y, x, z...)
end
function Base.:+(
    x::LazyTensor,
    y::LazyTensor,
    z::Union{LazyTensor,AbstractTensor,Base.AbstractArrayOrBroadcasted,Number}...,
)
    map(+, x, y, z...)
end
Base.:*(
    x::LazyTensor,
    y::Number,
    z::Number...,
) = map(*, x, y, z...)
Base.:*(
    x::Number,
    y::LazyTensor,
    z::Number...,
) = map(*, y, x, z...)

function Base.:*(
    A::LazyTensor,
    B::Union{LazyTensor,AbstractTensor,AbstractArray},
)
    tensordot(A, B, (2, 1))
end
function Base.:*(
    A::Union{LazyTensor,AbstractTensor,AbstractArray},
    B::LazyTensor,
)
    tensordot(A, B, (2, 1))
end
Base.:*(
    A::LazyTensor,
    B::LazyTensor,
) = tensordot(A, B, (2, 1))

Base.:-(x::LazyTensor) = map(-, x)

Base.:-(x::LazyTensor, y::Union{LazyTensor,AbstractTensor,Base.AbstractArrayOrBroadcasted,Number}) = map(-, x, y)
Base.:-(x::Union{LazyTensor,AbstractTensor,Base.AbstractArrayOrBroadcasted,Number}, y::LazyTensor) = map(-, x, y)
Base.:-(x::LazyTensor, y::LazyTensor)                                                              = map(-, x, y)

Base.:/(x::LazyTensor, y::Number) = map(/, x, y)
Base.:/(x::Number, y::LazyTensor) = map(\, y, x)

min1max2((a, b), (c, d)) = (min(a, c), max(b, d))
plex(a) = (a, a)
isassociative(::AbstractAlgebra, ::typeof(min1max2)) = true
iscommutative(::AbstractAlgebra, ::typeof(min1max2)) = true
isidempotent(::AbstractAlgebra, ::typeof(min1max2)) = true
function isidentity(alg::AbstractAlgebra, ::typeof(min1max2), x::Tuple)
    !ismissing(x) && isinf(x[1]) && x[1] > 0 && isinf(x[2]) && x[2] < 0
end
function isannihilator(alg::AbstractAlgebra, ::typeof(min1max2), x::Tuple)
    !ismissing(x) && isinf(x[1]) && x[1] < 0 && isinf(x[2]) && x[2] > 0
end
function Base.extrema(arr::LazyTensor; kwargs...)
    mapreduce(
        plex, min1max2, arr; init=(typemax(eltype(arr)), typemin(eltype(arr))), kwargs...
    )
end

struct Square{T,S}
    arg::T
    scale::S
end

@inline square(x) = Square(sign(x)^2 / one(x), norm(x))

@inline root(x::Square) = sqrt(x.arg) * x.scale

@inline Base.zero(::Type{Square{T,S}}) where {T,S} = Square{T,S}(zero(T), zero(S))
@inline Base.zero(::Square{T,S}) where {T,S} = Square{T,S}(zero(T), zero(S))
@inline Base.isone(x::Square) = isone(root(x))

@inline Base.isinf(x::Finch.Square) = isinf(x.arg) || isinf(x.scale)

function Base.promote_rule(::Type{Square{T1,S1}}, ::Type{Square{T2,S2}}) where {T1,S1,T2,S2}
    return Square{promote_type(T1, T2),promote_type(S1, S2)}
end

function Base.convert(::Type{Square{T,S}}, x::Square) where {T,S}
    return Square(convert(T, x.arg), convert(S, x.scale))
end

function Base.promote_rule(::Type{Square{T1,S1}}, ::Type{T2}) where {T1,S1,T2<:Number}
    return promote_type(T1, T2)
end

function Base.convert(T::Type{<:Number}, x::Square)
    return convert(T, root(x))
end

@inline function Base.:+(x::T, y::T) where {T<:Square}
    if x.scale < y.scale
        (x, y) = (y, x)
    end
    if x.scale > y.scale
        if iszero(y.scale)
            return Square(x.arg + zero(y.arg) * (one(y.scale) / one(x.scale))^1, x.scale)
        else
            return Square(x.arg + y.arg * (y.scale / x.scale)^2, x.scale)
        end
    else
        return Square(x.arg + y.arg * (one(y.scale) / one(x.scale))^1, x.scale)
    end
end

@inline function Base.:*(x::Square, y::Integer)
    return Square(x.arg * y, x.scale)
end

@inline function Base.:*(x::Integer, y::Square)
    return Square(y.arg * x, y.scale)
end

struct Power{T,S,E}
    arg::T
    scale::S
    exponent::E
end

@inline power(x, p) = Power(sign(x)^p, norm(x), p)

@inline root(x::Power) = x.arg^inv(x.exponent) * x.scale

@inline Base.zero(::Type{Power{T,S,E}}) where {T,S,E} =
    Power{T,S,E}(zero(T), zero(S), one(E))
@inline Base.zero(x::Power) = Power(zero(x.arg), zero(x.scale), x.exponent)
@inline Base.isinf(x::Finch.Power) = isinf(x.arg) || isinf(x.scale) || isinf(x.exponent)
@inline Base.isone(x::Power) = isone(root(x))

function Base.promote_rule(
    ::Type{Power{T1,S1,E1}}, ::Type{Power{T2,S2,E2}}
) where {T1,S1,E1,T2,S2,E2}
    return Power{promote_type(T1, T2),promote_type(S1, S2),promote_type(E1, E2)}
end

function Base.convert(::Type{Power{T,S,E}}, x::Power) where {T,S,E}
    return Power(convert(T, x.arg), convert(S, x.scale), convert(E, x.exponent))
end

function Base.promote_rule(::Type{Power{T1,S1,E1}}, ::Type{T2}) where {T1,S1,E1,T2<:Number}
    return promote_type(T1, T2)
end

function Base.convert(T::Type{<:Number}, x::Power)
    return convert(T, root(x))
end

@inline function Base.:+(x::T, y::T) where {T<:Power}
    if x.exponent != y.exponent
        if iszero(x.arg) && iszero(x.scale)
            (x, y) = (y, x)
        end
        if iszero(y.arg) && iszero(y.scale)
            y = Power(y.arg, y.scale, x.exponent)
        else
            throw(ArgumentError("Cannot accurately add Powers with different exponents"))
        end
    end
    #TODO handle negative exponent
    if x.scale < y.scale
        (x, y) = (y, x)
    end
    if x.scale > y.scale
        if iszero(y.scale)
            return Power(
                x.arg + zero(y.arg) * (one(y.scale) / one(x.scale))^one(y.exponent),
                x.scale,
                x.exponent,
            )
        else
            return Power(
                x.arg + y.arg * (y.scale / x.scale)^y.exponent, x.scale, x.exponent
            )
        end
    else
        return Power(
            x.arg + y.arg * (one(y.scale) / one(x.scale))^one(y.exponent),
            x.scale,
            x.exponent,
        )
    end
end

@inline function Base.:*(x::Power, y::Integer)
    return Power(x.arg * y, x.scale, x.exponent)
end

@inline function Base.:*(x::Integer, y::Power)
    return Power(y.arg * x, y.scale, y.exponent)
end

function LinearAlgebra.norm(arr::LazyTensor, p::Real=2)
    if p == 2
        return map(root, sum(map(square, arr)))
    elseif p == 1
        return sum(map(abs, arr))
    elseif p == Inf
        return maximum(map(abs, arr))
    elseif p == 0
        return sum(map(!, map(iszero, arr)))
    elseif p == -Inf
        return minimum(map(abs, arr))
    else
        return map(root, sum(map(power, map(norm, arr, p), p)))
    end
end

"""
    lazy(arg)

Create a lazy tensor from an argument. All operations on lazy tensors are
lazy, and will not be executed until `compute` is called on their result.

for example,
```julia
x = lazy(rand(10))
y = lazy(rand(10))
z = x + y
z = z + 1
z = compute(z)
```
will not actually compute `z` until `compute(z)` is called, so the execution of `x + y`
is fused with the execution of `z + 1`.
"""
lazy(arg) = LazyTensor(arg)

"""
    default_scheduler(;verbose=false)

The default scheduler used by `compute` to execute lazy tensor programs.
Fuses all pointwise expresions into reductions. Only fuses reductions
into pointwise expressions when they are the only usage of the reduction.
"""
default_scheduler(; verbose=false) =
    LogicExecutor(DefaultLogicOptimizer(LogicCompiler()); verbose=verbose)

"""
    fused(f, args...; kwargs...)

This function decorator modifies `f` to fuse the contained array operations and
optimize the resulting program. The function must return a single array or tuple
of arrays.  Some keyword arguments can be passed to control the execution of the
program:
    - `verbose=false`: Print the generated code before execution
    - `tag=:global`: A tag to distinguish between different classes of inputs for the same program.
"""
function fused(f, args...; kwargs...)
    compute(f(map(LazyTensor, args)...); kwargs...)
end

current_scheduler = Ref{Any}(default_scheduler())

"""
    set_scheduler!(scheduler)

Set the current scheduler to `scheduler`. The scheduler is used by `compute` to
execute lazy tensor programs.
"""
set_scheduler!(scheduler) = current_scheduler[] = scheduler

"""
    get_scheduler()

Get the current Finch scheduler used by `compute` to execute lazy tensor programs.
"""
get_scheduler() = current_scheduler[]

"""
    with_scheduler(f, scheduler)

Execute `f` with the current scheduler set to `scheduler`.
"""
function with_scheduler(f, scheduler)
    old_scheduler = get_scheduler()
    set_scheduler!(scheduler)
    try
        return f()
    finally
        set_scheduler!(old_scheduler)
    end
end

"""
    compute(args...; ctx=default_scheduler(), kwargs...) -> Any

Compute the value of a lazy tensor. The result is the argument itself, or a
tuple of arguments if multiple arguments are passed. Some keyword arguments
can be passed to control the execution of the program:
    - `verbose=false`: Print the generated code before execution
    - `tag=:global`: A tag to distinguish between different classes of inputs for the same program.
"""
compute(args...; ctx=get_scheduler(), kwargs...) =
    compute_parse(set_options(ctx; kwargs...), map(lazy, args))
function compute(arg; ctx=get_scheduler(), kwargs...)
    compute_parse(set_options(ctx; kwargs...), (lazy(arg),))[1]
end
function compute(args::Tuple; ctx=get_scheduler(), kwargs...)
    compute_parse(set_options(ctx; kwargs...), map(lazy, args))
end
function compute_parse(ctx, args::Tuple)
    args = collect(args)
    vars = map(arg -> alias(gensym(:A)), args)
    bodies = map((arg, var) -> query(var, arg.data), args, vars)
    prgm = plan(bodies, produces(vars))

    return ctx(prgm)
end<|MERGE_RESOLUTION|>--- conflicted
+++ resolved
@@ -4,7 +4,6 @@
 using LinearAlgebra
 const AbstractArrayOrBroadcasted = Union{AbstractArray,Broadcasted}
 
-<<<<<<< HEAD
 mutable struct LazyTensor{T, N} # TODO: Add shape parameterization
     data
     extrude::NTuple{N, Bool}
@@ -12,16 +11,6 @@
     fill_value::T
 end
 LazyTensor{T}(data, extrude::NTuple{N, Bool}, shape::NTuple{N, Int}, fill_value) where {T, N} = LazyTensor{T, N}(data, extrude, shape, fill_value)
-=======
-mutable struct LazyTensor{T,N}
-    data
-    extrude::NTuple{N,Bool}
-    fill_value::T
-end
-function LazyTensor{T}(data, extrude::NTuple{N,Bool}, fill_value) where {T,N}
-    LazyTensor{T,N}(data, extrude, fill_value)
-end
->>>>>>> 05f4a3d6
 
 function Base.show(io::IO, tns::LazyTensor)
     join(io, tns.shape, "×")
@@ -34,15 +23,7 @@
 Base.eltype(tns::LazyTensor) = eltype(typeof(tns))
 fill_value(tns::LazyTensor) = tns.fill_value
 
-<<<<<<< HEAD
 Base.size(tns::LazyTensor) = tns.shape
-=======
-function Base.size(::LazyTensor)
-    throw(
-        ErrorException("Base.size is not supported for LazyTensor. Call `compute()` first.")
-    )
-end
->>>>>>> 05f4a3d6
 
 function Base.getindex(::LazyTensor, i...)
     throw(
@@ -73,15 +54,9 @@
     data_2 = reorder(relabel(arr.data, idxs_1...), idxs_2...)
     extrude_2 = [false for _ in 1:(ndims(arr) + length(dims))]
     extrude_2[antidims] .= arr.extrude
-<<<<<<< HEAD
     shape_2 = [1 for _ in 1:ndims(arr) + length(dims)]
     shape_2[antidims] .= arr.shape
     return LazyTensor{T, ndims(arr) + length(dims)}(data_2, tuple(extrude_2...), tuple(shape_2...), fill_value(arr))
-=======
-    return LazyTensor{T,ndims(arr) + length(dims)}(
-        data_2, tuple(extrude_2...), fill_value(arr)
-    )
->>>>>>> 05f4a3d6
 end
 
 function identify(data)
@@ -89,13 +64,8 @@
     subquery(lhs, data)
 end
 
-<<<<<<< HEAD
 LazyTensor(data::Number) = LazyTensor{typeof(data), 0}(immediate(data), (), (), data)
 LazyTensor{T}(data::Number) where {T} = LazyTensor{T, 0}(immediate(data), (), (), data)
-=======
-LazyTensor(data::Number) = LazyTensor{typeof(data),0}(immediate(data), (), data)
-LazyTensor{T}(data::Number) where {T} = LazyTensor{T,0}(immediate(data), (), data)
->>>>>>> 05f4a3d6
 LazyTensor(arr::Base.AbstractArrayOrBroadcasted) = LazyTensor{eltype(arr)}(arr)
 function LazyTensor{T}(arr::Base.AbstractArrayOrBroadcasted) where {T}
     name = alias(gensym(:A))
@@ -103,11 +73,7 @@
     extrude = ntuple(n -> size(arr, n) == 1, ndims(arr))
     shape = ntuple(n -> size(arr, n), ndims(arr))
     tns = subquery(name, table(immediate(arr), idxs...))
-<<<<<<< HEAD
     LazyTensor{eltype(arr), ndims(arr)}(tns, extrude, shape, fill_value(arr))
-=======
-    LazyTensor{eltype(arr),ndims(arr)}(tns, extrude, fill_value(arr))
->>>>>>> 05f4a3d6
 end
 LazyTensor(arr::AbstractTensor) = LazyTensor{eltype(arr)}(arr)
 function LazyTensor(swizzle_arr::SwizzleArray{dims,<:Tensor}) where {dims}
@@ -119,14 +85,7 @@
     extrude = ntuple(n -> size(arr)[n] == 1, ndims(arr))
     shape = ntuple(n -> size(arr)[n], ndims(arr))
     tns = subquery(name, table(immediate(arr), idxs...))
-<<<<<<< HEAD
     LazyTensor{eltype(arr), ndims(arr)}(tns, extrude, shape, fill_value(arr))
-=======
-    LazyTensor{eltype(arr),ndims(arr)}(tns, extrude, fill_value(arr))
-end
-function LazyTensor{T}(swizzle_arr::SwizzleArray{dims,<:Tensor}) where {T,dims}
-    permutedims(LazyTensor{T}(swizzle_arr.body), dims)
->>>>>>> 05f4a3d6
 end
 LazyTensor(data::LazyTensor) = data
 
@@ -200,15 +159,8 @@
     shape = ((arg.shape[n] for n in 1:N if !(n in dims))...,)
     fields = [field(gensym(:i)) for _ in 1:N]
     S = fixpoint_type(op, init, eltype(arg))
-<<<<<<< HEAD
     data = aggregate(immediate(op), immediate(init), relabel(arg.data, fields), fields[dims]...)
     LazyTensor{S}(identify(data), extrude, shape, init)
-=======
-    data = aggregate(
-        immediate(op), immediate(init), relabel(arg.data, fields), fields[dims]...
-    )
-    LazyTensor{S}(identify(data), extrude, init)
->>>>>>> 05f4a3d6
 end
 
 function tensordot(A::LazyTensor, B::Union{AbstractTensor,AbstractArray}, idxs; kwargs...)
@@ -248,14 +200,10 @@
     end
 
     extrude = ((A.extrude[n] for n in 1:N1 if !(n in A_idxs))...,
-<<<<<<< HEAD
                 (B.extrude[n] for n in 1:N2 if !(n in B_idxs))...,)
 
     shape = ((A.shape[n] for n in 1:N1 if !(n in A_idxs))...,
                 (B.shape[n] for n in 1:N2 if !(n in B_idxs))...,)
-=======
-        (B.extrude[n] for n in 1:N2 if !(n in B_idxs))...)
->>>>>>> 05f4a3d6
     A_fields = [field(gensym(:i)) for _ in 1:N1]
     B_fields = [field(gensym(:i)) for _ in 1:N2]
     reduce_fields = []
@@ -354,13 +302,8 @@
     throw(ArgumentError("cannot materialize into a LazyTensor"))
 end
 
-<<<<<<< HEAD
 function Base.copyto!(dst::AbstractArray, src::LazyTensor{T, N}) where {T, N}
     return LazyTensor{T, N}(reformat(immediate(dst), src.data), src.extrude, src.shape, src.fill_value)
-=======
-function Base.copyto!(dst::AbstractArray, src::LazyTensor{T,N}) where {T,N}
-    return LazyTensor{T,N}(reformat(immediate(dst), src.data), src.extrude, src.fill_value)
->>>>>>> 05f4a3d6
 end
 
 Base.permutedims(arg::LazyTensor{T,2}) where {T} = permutedims(arg, [2, 1])
@@ -370,15 +313,7 @@
     isperm(perm) || throw(ArgumentError("permutedims given invalid permutation"))
     perm = collect(perm)
     idxs = [field(gensym(:i)) for _ in 1:N]
-<<<<<<< HEAD
     return LazyTensor{T, N}(reorder(relabel(arg.data, idxs...), idxs[perm]...), arg.extrude[perm], arg.shape[perm], arg.fill_value)
-=======
-    return LazyTensor{T,N}(
-        reorder(relabel(arg.data, idxs...), idxs[perm]...),
-        arg.extrude[perm],
-        arg.fill_value,
-    )
->>>>>>> 05f4a3d6
 end
 Base.permutedims(arr::SwizzleArray, perm) = swizzle(arr, perm...)
 
