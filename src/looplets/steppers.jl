--- conflicted
+++ resolved
@@ -48,12 +48,17 @@
 
     body_3 = contain(ctx) do ctx_2
         push!(ctx_2.preamble, :($i0 = $i))
-        ctx_2(loop(root.idx, bound_measure_below!(Extent(start = value(i0), stop = getstop(root.ext)), literal(1)), body_2))
+        if is_continuous_extent(root.ext) 
+            ctx_2(loop(root.idx, bound_measure_below!(ContinuousExtent(start = value(i0), stop = getstop(root.ext)), literal(0)), body_2))
+        else
+            ctx_2(loop(root.idx, bound_measure_below!(Extent(start = value(i0), stop = getstop(root.ext)), literal(1)), body_2))
+        end
     end
 
     @assert isvirtual(root.ext)
 
-    if query(call(==, measure(root.ext.val), 1), ctx)
+    target = is_continuous_extent(root.ext.val) ? 0 : 1
+    if query(call(==, measure(root.ext.val), target), ctx)
         body_3
     else
         return quote
@@ -83,8 +88,8 @@
 (ctx::Stylize{<:AbstractCompiler})(node::Step) = ctx.root.kind === loop ? StepperPhaseStyle() : DefaultStyle()
 
 function phase_range(node::Step, ctx, ext)
-<<<<<<< HEAD
-    bound_measure_below!(Extent(getstart(ext), node.stop(ctx, ext)), literal(1))
+    ext_2 = similar_extent(ext, getstart(ext), node.stop(ctx, ext))
+    bound_measure_below!(ext_2, getunit(ext))
 end
 
 function phase_body(node::Step, ctx, ext, ext_2)
@@ -92,28 +97,13 @@
     if next !== nothing
         Switch([
             value(:($(ctx(node.stop(ctx, ext))) == $(ctx(getstop(ext_2))))) => Thunk(
-                body = (ctx) -> truncate(node.chunk, ctx, ext, Extent(getstart(ext_2), getstop(ext))),
+                body = (ctx) -> truncate(node.chunk, ctx, ext, similar_extent(ext, getstart(ext_2), getstop(ext))),
                 epilogue = next
             ),
             literal(true) => 
-                truncate(node.chunk, ctx, ext, Extent(getstart(ext_2), bound_above!(getstop(ext_2), call(-, getstop(ext), 1)))),
+                truncate(node.chunk, ctx, ext, similar_extent(ext, getstart(ext_2), bound_above!(getstop(ext_2), call(-, getstop(ext), 1)))),
         ])
     else
         node.body(ctx, ext_2)
     end
-end
-=======
-    ext2 = similar_extent(ext, getstart(ext), node.stop(ctx, ext))
-    Narrow(bound_measure_below!(ext2, getunit(ext)))
-end
-
-phase_body(node::Step, ctx, ext, ext_2) =
-      Switch([
-          value(:($(ctx(node.stop(ctx, ext))) == $(ctx(getstop(ext_2))))) => Thunk(
-              body = (ctx) -> truncate(node.body, ctx, ext, similar_extent(ext, getstart(ext_2), getstop(ext))),
-              epilogue = node.next(ctx, ext_2)
-          ),
-          literal(true) => 
-              truncate(node.body, ctx, ext, similar_extent(ext, getstart(ext_2), bound_above!(getstop(ext_2), call(-, getstop(ext), getunit(ext))))),
-          ])
->>>>>>> f4cf4d3a
+end