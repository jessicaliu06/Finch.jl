"""
    get_program_rules(alg, shash)

Return the program rule set for Finch. One can dispatch on the `alg` trait to
specialize the rule set for different algebras. Defaults to a collection of
straightforward rules that use the algebra to check properties of functions
like associativity, commutativity, etc. `shash` is an object that can be called
to return a static hash value. This rule set simplifies, normalizes, and
propagates constants, and is the basis for how Finch understands sparsity.
"""
function get_program_rules(alg, shash)
    return [
        (@rule call(~f::isliteral, ~a::(All(isliteral))...) => literal(getval(f)(getval.(a)...))),

        (@rule loop(~i, ~a, sequence()) => sequence()),
        (@rule sequence(~a..., sequence(~b...), ~c...) => sequence(a..., b..., c...)),

        (@rule call(~f::isassociative(alg), ~a..., call(~f, ~b...), ~c...) => call(f, a..., b..., c...)),
        (@rule call(~f::iscommutative(alg), ~a...) => if !(issorted(a, by = shash))
            call(f, sort(a, by = shash)...)
        end),
        (@rule call(~f::isidempotent(alg), ~a...) => if !allunique(a)
            call(f, unique(a)...)
        end),
        (@rule call(~f::isassociative(alg), ~a..., ~b::isliteral, ~c::isliteral, ~d...) => call(f, a..., f.val(b.val, c.val), d...)),
        (@rule call(~f::isabelian(alg), ~a..., ~b::isliteral, ~c..., ~d::isliteral, ~e...) => call(f, a..., f.val(b.val, d.val), c..., e...)),
        (@rule call(~f, ~a..., ~b, ~c...) => if isannihilator(alg, f, b) b end),
        (@rule call(~f, ~a..., ~b, ~c, ~d...) => if isidentity(alg, f, b)
            call(f, a..., c, d...)
        end),
        (@rule call(~f, ~a..., ~b, ~c, ~d...) => if isidentity(alg, f, c)
            call(f, a..., b, d...)
        end),
        (@rule call(~f, ~a) => if isassociative(alg, f) a end), #TODO

        (@rule call(>=, ~a, ~b) => call(<=, b, a)),
        (@rule call(>, ~a, ~b) => call(<, b, a)),
        (@rule call(<, Inf, ~a) => literal(false)),
        (@rule call(<, ~a, -Inf) => literal(false)),
        (@rule call(>, ~a, Inf) => literal(false)),
        (@rule call(>, -Inf, ~a) => literal(false)),

        (@rule call(<=, ~a, call(max, ~b...)) => call(or, map(x -> call(<=, a, x), b)...)),
        (@rule call(<, ~a, call(max, ~b...)) => call(or, map(x -> call(<, a, x), b)...)),
        (@rule call(<=, call(max, ~a...), ~b) => call(and, map(x -> call(<=, x, b), a)...)),
        (@rule call(<, call(max, ~a...), ~b) => call(and, map(x -> call(<, x, b), a)...)),
        (@rule call(<=, ~a, call(min, ~b...)) => call(and, map(x -> call(<=, a, x), b)...)),
        (@rule call(<, ~a, call(min, ~b...)) => call(and, map(x -> call(<, a, x), b)...)),
        (@rule call(<=, call(min, ~a...), ~b) => call(or, map(x -> call(<=, x, b), a)...)),
        (@rule call(<, call(min, ~a...), ~b) => call(or, map(x -> call(<, x, b), a)...)),

        (@rule call(==, ~a, ~a) => literal(true)),
        (@rule call(<=, ~a, ~a) => literal(true)),
        (@rule call(<, ~a, ~a) => literal(false)), 
        (@rule assign(access(~a, updater(~m), ~i...), ~f, ~b) => if isidentity(alg, f, b) sequence() end),
        (@rule assign(access(~a, ~m, ~i...), $(literal(missing))) => sequence()),
        (@rule assign(access(~a, ~m, ~i..., $(literal(missing)), ~j...), ~b) => sequence()),
        (@rule call(coalesce, ~a..., ~b, ~c...) => if isvalue(b) && !(Missing <: b.type) || isliteral(b) && !ismissing(b.val)
            call(coalesce, a..., b)
        end),
        (@rule call(something, ~a..., ~b, ~c...) => if isvalue(b) && !(Nothing <: b.type) || isliteral(b) && b != literal(nothing)
            call(something, a..., b)
        end),

        (@rule call(~f, ~a..., cached(~b, ~c::isliteral), ~d...) => cached(call(f, a..., b, d...), literal(call(f, a..., c.val, d...)))),
        (@rule cached(cached(~a, ~b), ~c) => cached(a, c)),

        (@rule call(identity, ~a) => a),
        (@rule call(overwrite, ~a, ~b) => b),
        (@rule call(~f::isliteral, ~a, ~b) => if f.val isa InitWriter b end),
        (@rule assign(~a::isliteral, ~op, ~b) => if a.val === Null() sequence() end),
        (@rule call(ifelse, true, ~a, ~b) => a),
        (@rule call(ifelse, false, ~a, ~b) => b),
        (@rule call(ifelse, ~a, ~b, ~b) => b),
        (@rule $(literal(-0.0)) => literal(0.0)),

        (@rule sequence(~a1..., sieve(~c, ~b1), sieve(~c, ~b2), ~a2...) =>
            sequence(a1..., sieve(~c, sequence(b1, b2)), a2...)
        ),

        (@rule call(~f, call(~g, ~a, ~b...)) => if isinverse(alg, f, g) && isassociative(alg, g)
            call(g, call(f, a), map(c -> call(f, call(g, c)), b)...)
        end),

        #TODO should put a zero here, but we need types
        #=
        (@rule call(~g, ~a..., ~b, ~c..., call(~f, ~b), ~d...) => if isinverse(alg, f, g) && isassociative(alg, g)
            call(g, a..., c..., d...)
        end),
        (@rule call(~g, ~a..., call(~f, ~b), ~c..., ~b, ~d...) => if isinverse(alg, f, g) && isassociative(alg, g)
            call(g, a..., c..., d...)
        end),
        =#
        (@rule call(+, ~a..., ~b, ~c..., call(-, ~b), ~d...) => if isinverse(alg, -, +) && isassociative(alg, +)
            call(+, false, a..., c..., d...)
        end),
        (@rule call(+, ~a..., call(-, ~b), ~c..., ~b, ~d...) => if isinverse(alg, -, +) && isassociative(alg, +)
            call(+, false, a..., c..., d...)
        end),

        (@rule call(-, ~a, ~b) => call(+, a, call(-, b))),
        (@rule call(/, ~a, ~b) => call(*, a, call(inv, b))),

        (@rule call(~f::isinvolution(alg), call(~f, ~a)) => a),
        (@rule call(~f, ~a..., call(~g, ~b), ~c...) => if isdistributive(alg, g, f)
            call(g, call(f, a..., b, c...))
        end),

        (@rule call(/, ~a) => call(inv, a)),

        (@rule sieve(true, ~a) => a),
        (@rule sieve(false, ~a) => sequence()), #TODO should add back skipvisitor

        (@rule loop(~i, ~a::isvirtual, assign(access(~b, updater(~m), ~j...), ~f::isidempotent(alg), ~c)) => begin
            if i ∉ j && i ∉ getunbound(c)
                sieve(call(>, measure(a.val), 0), assign(access(b, updater(m), j...), f, c))
            end
        end),
        (@rule loop(~i, ~a::isvirtual, assign(access(~b, updater(~m), ~j...), +, ~d)) => begin
            if i ∉ j && i ∉ getunbound(d)
                assign(access(b, updater(m), j...), +, call(*, measure(a.val), d))
            end
        end),

<<<<<<< HEAD
        # TODO; This breaks on three (or more) nested loop. 
        (@rule loop(~i, ~exti::isvirtual, loop(~k, ~extk::isvirtual, assign(access(~a, updater(~m), ~j...), +, ~b))) => begin
            if i ∉ j && i ∉ getunbound(b)
                loop(k, extk, assign(access(a, updater(m), j...), +, call(*, b, measure(exti.val))))
            end
        end),


        (@rule sequence(~s1..., declare(~a::isvariable, ~z::isliteral), ~s2..., assign(access(~a, ~m), ~f::isliteral, ~b::isliteral), ~s3...) => if ortho(a, s2)
            sequence(s1..., s2..., declare(a, literal(f.val(z.val, b.val))), s3...)
        end),

=======
>>>>>>> 2a2e87c9
        (@rule assign(~a, ~op, cached(~b, ~c)) => assign(a, op, b)),

        (@rule loop(~i, ~ext::isvirtual, assign(access(~a, ~m), $(literal(+)), ~b::isliteral)) =>
            assign(access(a, m), +, call(*, b, measure(ext.val)))
        ),
        (@rule loop(~i, ~ext::isvirtual, sequence(~s1..., assign(access(~a, ~m), $(literal(+)), ~b::isliteral), ~s2...)) => if ortho(a, s1) && ortho(a, s2)
            sequence(assign(access(a, m), +, call(*, b, measure(ext.val))), loop(i, ext, sequence(s1..., s2...)))
        end),
        (@rule loop(~i, ~ext, assign(access(~a, ~m), ~f::isidempotent(alg), ~b::isliteral)) =>
            sieve(call(>, measure(ext.val), 0), assign(access(a, m), f, b))
        ),
        (@rule loop(~i, ~ext, sequence(~s1..., assign(access(~a, ~m), ~f::isidempotent(alg), ~b::isliteral), ~s2...)) => if ortho(a, s1) && ortho(a, s2)
            sequence(sieve(call(>, measure(ext.val), 0), assign(access(a, m), f, b)), loop(i, ext, sequence(s1..., s2...)))
        end),

        (@rule sequence(~s1..., declare(~a::isvariable, ~z::isliteral), ~s2..., assign(access(~a, ~m), ~f::isliteral, ~b::isliteral), ~s3...) => if ortho(a, s2)
            sequence(s1..., s2..., declare(a, literal(f.val(z.val, b.val))), s3...)
        end),
        (@rule sequence(~s1..., assign(access(~a::isvariable, ~m), ~f::isabelian(alg), ~b), ~s2..., assign(access(~a, ~m), ~f, ~c), ~s3...) => if ortho(a, s2)
            sequence(s1..., assign(access(a, m), f, call(f, b, c)))
        end),
        (@rule sequence(~s1..., declare(~a::isvariable, ~z), ~s2..., freeze(~a), ~s3...) => if ortho(a, s2)
            sequence(s1..., s2..., declare(a, z), freeze(a), s3...)
        end),
        (@rule sequence(~s1..., declare(~a::isvariable, ~z), freeze(~a), ~s2..., ~s3, ~s4...) => if ortho(a, s2)
            if (s3 = Postwalk(@rule access(a, reader()) => z)(s3)) !== nothing
                sequence(s1..., declare(a, z), freeze(a), s2..., s3, s4...)
            end
        end),
        (@rule sequence(~s1..., thaw(~a::isvariable, ~z), ~s2..., freeze(~a), ~s3...) => if ortho(a, s2)
            sequence(s1..., s2..., s3...)
        end),
    ]
end

@kwdef mutable struct Simplify
    body
end

struct SimplifyStyle end

(ctx::Stylize{<:AbstractCompiler})(::Simplify) = SimplifyStyle()
combine_style(a::SimplifyStyle, b::SimplifyStyle) = a


function lower(root, ctx::AbstractCompiler,  ::SimplifyStyle)
<<<<<<< HEAD
    global rules
    println("fooo")
    display(root)
    root = Rewrite(Prewalk((x) -> if x.kind === virtual && x.val isa Simplify x.val.body end))(root)
=======
    root = Rewrite(Prewalk((x) -> if x.kind === virtual visit_simplify(x.val) end))(root)
>>>>>>> 2a2e87c9
    root = simplify(root, ctx)
    println("-------------->")
    display(root)
    println("\n\n\n")
    ctx(root)
end

FinchNotation.finch_leaf(x::Simplify) = virtual(x)

visit_simplify(node) = node
visit_simplify(node::Simplify) = node.body
function visit_simplify(node::FinchNode)
    if node.kind === access && node.tns.kind === virtual
        visit_simplify_access(node, node.tns.val)
    elseif node.kind === virtual
        visit_simplify(node.val)
    else
        nothing
    end
end

function simplify(root, ctx)
    Rewrite(Fixpoint(Chain([
        Prewalk(Fixpoint(Chain(ctx.program_rules))),
        Postwalk(Fixpoint(Chain(ctx.program_rules)))
    ])))(root)
end<|MERGE_RESOLUTION|>--- conflicted
+++ resolved
@@ -122,7 +122,6 @@
             end
         end),
 
-<<<<<<< HEAD
         # TODO; This breaks on three (or more) nested loop. 
         (@rule loop(~i, ~exti::isvirtual, loop(~k, ~extk::isvirtual, assign(access(~a, updater(~m), ~j...), +, ~b))) => begin
             if i ∉ j && i ∉ getunbound(b)
@@ -130,13 +129,6 @@
             end
         end),
 
-
-        (@rule sequence(~s1..., declare(~a::isvariable, ~z::isliteral), ~s2..., assign(access(~a, ~m), ~f::isliteral, ~b::isliteral), ~s3...) => if ortho(a, s2)
-            sequence(s1..., s2..., declare(a, literal(f.val(z.val, b.val))), s3...)
-        end),
-
-=======
->>>>>>> 2a2e87c9
         (@rule assign(~a, ~op, cached(~b, ~c)) => assign(a, op, b)),
 
         (@rule loop(~i, ~ext::isvirtual, assign(access(~a, ~m), $(literal(+)), ~b::isliteral)) =>
@@ -183,18 +175,8 @@
 
 
 function lower(root, ctx::AbstractCompiler,  ::SimplifyStyle)
-<<<<<<< HEAD
-    global rules
-    println("fooo")
-    display(root)
-    root = Rewrite(Prewalk((x) -> if x.kind === virtual && x.val isa Simplify x.val.body end))(root)
-=======
     root = Rewrite(Prewalk((x) -> if x.kind === virtual visit_simplify(x.val) end))(root)
->>>>>>> 2a2e87c9
     root = simplify(root, ctx)
-    println("-------------->")
-    display(root)
-    println("\n\n\n")
     ctx(root)
 end
 
