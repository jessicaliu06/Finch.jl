struct ToeplitzArray{dim, Body} <: AbstractCombinator
    body::Body
end

ToeplitzArray(body, dim) = ToeplitzArray{dim}(body)
ToeplitzArray{dim}(body::Body) where {dim, Body} = ToeplitzArray{dim, Body}(body)

Base.show(io::IO, ex::ToeplitzArray) = Base.show(io, MIME"text/plain"(), ex)
function Base.show(io::IO, mime::MIME"text/plain", ex::ToeplitzArray{dim}) where {dim}
	print(io, "ToeplitzArray{$dim}($(ex.body))")
end

#Base.getindex(arr::ToeplitzArray, i...) = ...

struct VirtualToeplitzArray <: AbstractVirtualCombinator
    body
    dim
    VirtualToeplitzArray(body,dim) = begin
      if body isa Thunk
        @assert(false)
      else
        new(body,dim)
      end
    end
end

function is_injective(ctx, lvl::VirtualToeplitzArray)
    sub = is_injective(ctx, lvl.body)
<<<<<<< HEAD
    return [sub[1:lvl.dim]..., false, sub[lvl.dim + 1:end]...]
end
function is_atomic(ctx, lvl::VirtualToeplitzArray)
    (below, overall) = is_atomic(ctx, lvl.body)
    newBelow = [below[1:lvl.dim]..., below[lvl.dim] && below[lvl.dim + 1], below[lvl.dim + 1:end]...]
    return (newBelow, overall)
end
function is_concurrent(ctx, lvl::VirtualToeplitzArray)
    sub = is_concurrent(ctx, lvl.body)
    return [sub[1:lvl.dim]..., false, sub[lvl.dim + 1:end]...]
end
=======
    return [sub[1:lvl.dim]..., false, sub[lvl.dim + 1:end]...]
end
is_atomic(ctx, lvl::VirtualToeplitzArray) = is_atomic(ctx, lvl.body)
>>>>>>> 765dc63c

Base.show(io::IO, ex::VirtualToeplitzArray) = Base.show(io, MIME"text/plain"(), ex)
function Base.show(io::IO, mime::MIME"text/plain", ex::VirtualToeplitzArray)
	print(io, "VirtualToeplitzArray($(ex.body), $(ex.dim))")
end

Base.summary(io::IO, ex::VirtualToeplitzArray) = print(io, "VToeplitz($(summary(ex.body)), $(ex.dim))")

FinchNotation.finch_leaf(x::VirtualToeplitzArray) = virtual(x)

function virtualize(ctx, ex, ::Type{ToeplitzArray{dim, Body}}) where {dim, Body}
    VirtualToeplitzArray(virtualize(ctx, :($ex.body), Body), dim)
end

"""
    toeplitz(tns, dim)

Create a `ToeplitzArray` such that
```
    Toeplitz(tns, dim)[i...] == tns[i[1:dim-1]..., i[dim] + i[dim + 1], i[dim + 2:end]...]
```
The ToplitzArray can be thought of as adding a dimension that shifts another dimension of the original tensor.
"""
toeplitz(body, dim) = ToeplitzArray(body, dim)
function virtual_call(ctx, ::typeof(toeplitz), body, dim)
    @assert isliteral(dim)
    VirtualToeplitzArray(body, dim.val)
end

unwrap(ctx, arr::VirtualToeplitzArray, var) = call(toeplitz, unwrap(ctx, arr.body, var), arr.dim)

lower(ctx::AbstractCompiler, tns::VirtualToeplitzArray, ::DefaultStyle) = :(ToeplitzArray($(ctx(tns.body)), $(tns.dim)))

function virtual_size(ctx::AbstractCompiler, arr::VirtualToeplitzArray)
    dims = virtual_size(ctx, arr.body)
    return (dims[1:arr.dim - 1]..., dimless, dimless, dims[arr.dim + 1:end]...)
end
function virtual_resize!(ctx::AbstractCompiler, arr::VirtualToeplitzArray, dims...)
    virtual_resize!(ctx, arr.body, dims[1:arr.dim - 1]..., dimless, dims[arr.dim + 2:end]...)
end

function instantiate(ctx, arr::VirtualToeplitzArray, mode, protos)
    VirtualToeplitzArray(instantiate(ctx, arr.body, mode, [protos[1:arr.dim]; protos[arr.dim + 2:end]]), arr.dim)
end

(ctx::Stylize{<:AbstractCompiler})(node::VirtualToeplitzArray) = ctx(node.body)
function stylize_access(ctx::Stylize{<:AbstractCompiler}, node, tns::VirtualToeplitzArray)
    stylize_access(ctx, node, tns.body)
end

#Note, popdim is NOT recursive, it should only be called on the node itself to
#reflect that the child lost a dimension and perhaps update this wrapper
#accordingly.
function popdim(node::VirtualToeplitzArray, ctx::AbstractCompiler)
    @assert length(virtual_size(ctx, node)) >= node.dim + 1
    return node
end

truncate(ctx, node::VirtualToeplitzArray, ext, ext_2) = VirtualToeplitzArray(truncate(ctx, node.body, ext, ext_2), node.dim)

function get_point_body(ctx, node::VirtualToeplitzArray, ext, idx)
    body_2 = get_point_body(ctx, node.body, ext, idx)
    if body_2 === nothing
        return nothing
    else
        return popdim(VirtualToeplitzArray(body_2, node.dim), ctx)
    end
end

(ctx::ThunkVisitor)(node::VirtualToeplitzArray) = VirtualToeplitzArray(ctx(node.body), node.dim)

function get_run_body(ctx, node::VirtualToeplitzArray, ext)
    body_2 = get_run_body(ctx, node.body, ext)
    if body_2 === nothing
        return nothing
    else
        return popdim(VirtualToeplitzArray(body_2, node.dim), ctx)
    end
end

function get_acceptrun_body(ctx, node::VirtualToeplitzArray, ext)
    body_2 = get_acceptrun_body(ctx, node.body, ext)
    if body_2 === nothing
        return nothing
    else
        return popdim(VirtualToeplitzArray(body_2, node.dim), ctx)
    end
end

function (ctx::SequenceVisitor)(node::VirtualToeplitzArray)
    map(ctx(node.body)) do (keys, body)
        return keys => VirtualToeplitzArray(body, node.dim)
    end
end

phase_body(ctx, node::VirtualToeplitzArray, ext, ext_2) = VirtualToeplitzArray(phase_body(ctx, node.body, ext, ext_2), node.dim)
phase_range(ctx, node::VirtualToeplitzArray, ext) = phase_range(ctx, node.body, ext)

get_spike_body(ctx, node::VirtualToeplitzArray, ext, ext_2) = VirtualToeplitzArray(get_spike_body(ctx, node.body, ext, ext_2), node.dim)
get_spike_tail(ctx, node::VirtualToeplitzArray, ext, ext_2) = VirtualToeplitzArray(get_spike_tail(ctx, node.body, ext, ext_2), node.dim)

visit_fill(node, tns::VirtualToeplitzArray) = visit_fill(node, tns.body)
visit_simplify(node::VirtualToeplitzArray) = VirtualToeplitzArray(visit_simplify(node.body), node.dim)

(ctx::SwitchVisitor)(node::VirtualToeplitzArray) = map(ctx(node.body)) do (guard, body)
    guard => VirtualToeplitzArray(body, node.dim)
end

stepper_range(ctx, node::VirtualToeplitzArray, ext) = stepper_range(ctx, node.body, ext)
stepper_body(ctx, node::VirtualToeplitzArray, ext, ext_2) = VirtualToeplitzArray(stepper_body(ctx, node.body, ext, ext_2), node.dim)
stepper_seek(ctx, node::VirtualToeplitzArray, ext) = stepper_seek(ctx, node.body, ext)

jumper_range(ctx, node::VirtualToeplitzArray, ext) = jumper_range(ctx, node.body, ext)
jumper_body(ctx, node::VirtualToeplitzArray, ext, ext_2) = VirtualToeplitzArray(jumper_body(ctx, node.body, ext, ext_2), node.dim)
jumper_seek(ctx, node::VirtualToeplitzArray, ext) = jumper_seek(ctx, node.body, ext)

function short_circuit_cases(ctx, node::VirtualToeplitzArray, op)
    map(short_circuit_cases(ctx, node.body, op)) do (guard, body)
        guard => VirtualToeplitzArray(body, node.dim)
    end
end


getroot(tns::VirtualToeplitzArray) = getroot(tns.body)

function unfurl(ctx, tns::VirtualToeplitzArray, ext, mode, protos...)
    if length(virtual_size(ctx, tns)) == tns.dim + 1
        Unfurled(tns,
            Lookup(
                body = (ctx, idx) -> VirtualPermissiveArray(VirtualOffsetArray(tns.body, ([literal(0) for _ in 1:tns.dim - 1]..., idx)), ([false for _ in 1:tns.dim - 1]..., true)), 
            )
        )
    else
        VirtualToeplitzArray(unfurl(ctx, tns.body, ext, mode, protos...), tns.dim)
    end
end<|MERGE_RESOLUTION|>--- conflicted
+++ resolved
@@ -26,7 +26,6 @@
 
 function is_injective(ctx, lvl::VirtualToeplitzArray)
     sub = is_injective(ctx, lvl.body)
-<<<<<<< HEAD
     return [sub[1:lvl.dim]..., false, sub[lvl.dim + 1:end]...]
 end
 function is_atomic(ctx, lvl::VirtualToeplitzArray)
@@ -38,11 +37,6 @@
     sub = is_concurrent(ctx, lvl.body)
     return [sub[1:lvl.dim]..., false, sub[lvl.dim + 1:end]...]
 end
-=======
-    return [sub[1:lvl.dim]..., false, sub[lvl.dim + 1:end]...]
-end
-is_atomic(ctx, lvl::VirtualToeplitzArray) = is_atomic(ctx, lvl.body)
->>>>>>> 765dc63c
 
 Base.show(io::IO, ex::VirtualToeplitzArray) = Base.show(io, MIME"text/plain"(), ex)
 function Base.show(io::IO, mime::MIME"text/plain", ex::VirtualToeplitzArray)
