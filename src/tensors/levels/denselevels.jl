"""
    DenseLevel{[Ti=Int]}(lvl, [dim])

A subfiber of a dense level is an array which stores every slice `A[:, ..., :,
i]` as a distinct subfiber in `lvl`. Optionally, `dim` is the size of the last
dimension. `Ti` is the type of the indices used to index the level.

```jldoctest
julia> ndims(Tensor(Dense(Element(0.0))))
1

julia> ndims(Tensor(Dense(Dense(Element(0.0)))))
2

julia> Tensor(Dense(Dense(Element(0.0))), [1 2; 3 4])
Dense [:,1:2]
├─ [:, 1]: Dense [1:2]
│  ├─ [1]: 1.0
│  └─ [2]: 3.0
└─ [:, 2]: Dense [1:2]
   ├─ [1]: 2.0
   └─ [2]: 4.0
```
"""
struct DenseLevel{Ti, Lvl} <: AbstractLevel
    lvl::Lvl
    shape::Ti
end
DenseLevel(lvl) = DenseLevel{Int}(lvl)
#DenseLevel(lvl, shape::Ti) where {Ti} = DenseLevel{Ti}(lvl, shape)
DenseLevel{Ti}(lvl) where {Ti} = DenseLevel{Ti}(lvl, zero(Ti))
DenseLevel{Ti}(lvl::Lvl, shape) where {Ti, Lvl} = DenseLevel{Ti, Lvl}(lvl, shape)

const Dense = DenseLevel

Base.summary(lvl::Dense) = "Dense($(summary(lvl.lvl)))"

similar_level(lvl::DenseLevel, fill_value, eltype::Type, dims...) =
    Dense(similar_level(lvl.lvl, fill_value, eltype, dims[1:end-1]...), dims[end])

function postype(::Type{DenseLevel{Ti, Lvl}}) where {Ti, Lvl}
    return postype(Lvl)
end

function moveto(lvl::DenseLevel{Ti}, device) where {Ti}
    return DenseLevel{Ti}(moveto(lvl.lvl, device), lvl.shape)
end

pattern!(lvl::DenseLevel{Ti, Lvl}) where {Ti, Lvl} = 
    DenseLevel{Ti}(pattern!(lvl.lvl), lvl.shape)

redefault!(lvl::DenseLevel{Ti}, init) where {Ti} = 
    DenseLevel{Ti}(redefault!(lvl.lvl, init), lvl.shape)

Base.resize!(lvl::DenseLevel{Ti}, dims...) where {Ti} = 
    DenseLevel{Ti}(resize!(lvl.lvl, dims[1:end-1]...), dims[end])

@inline level_ndims(::Type{<:DenseLevel{Ti, Lvl}}) where {Ti, Lvl} = 1 + level_ndims(Lvl)
@inline level_size(lvl::DenseLevel) = (level_size(lvl.lvl)..., lvl.shape)
@inline level_axes(lvl::DenseLevel) = (level_axes(lvl.lvl)..., Base.OneTo(lvl.shape))
@inline level_eltype(::Type{<:DenseLevel{Ti, Lvl}}) where {Ti, Lvl} = level_eltype(Lvl)
@inline level_default(::Type{<:DenseLevel{Ti, Lvl}}) where {Ti, Lvl} = level_default(Lvl)
data_rep_level(::Type{<:DenseLevel{Ti, Lvl}}) where {Ti, Lvl} = DenseData(data_rep_level(Lvl))

(fbr::AbstractFiber{<:DenseLevel})() = fbr
function (fbr::SubFiber{<:DenseLevel{Ti}})(idxs...) where {Ti}
    isempty(idxs) && return fbr
    lvl = fbr.lvl
    p = fbr.pos
    q = (p - 1) * lvl.shape + idxs[end]
    fbr_2 = SubFiber(lvl.lvl, q)
    fbr_2(idxs[1:end-1]...)
end

function countstored_level(lvl::DenseLevel, pos)
    countstored_level(lvl.lvl, pos * lvl.shape)
end

function Base.show(io::IO, lvl::DenseLevel{Ti}) where {Ti}
    if get(io, :compact, false)
        print(io, "Dense(")
    else
        print(io, "Dense{$Ti}(")
    end
    show(io, lvl.lvl)
    print(io, ", ")
    show(io, lvl.shape)
    print(io, ")")
end 

labelled_show(io::IO, fbr::SubFiber{<:DenseLevel}) =
    print(io, "Dense [", ":,"^(ndims(fbr) - 1), "1:", size(fbr)[end], "]")

function labelled_children(fbr::SubFiber{<:DenseLevel})
    lvl = fbr.lvl
    pos = fbr.pos
    map(1:lvl.shape) do idx
        LabelledTree(cartesian_label([range_label() for _ = 1:ndims(fbr) - 1]..., idx), SubFiber(lvl.lvl, (pos - 1) * lvl.shape + idx))
    end
end

mutable struct VirtualDenseLevel <: AbstractVirtualLevel
    lvl
    ex
    Ti
    shape
end

is_level_injective(ctx, lvl::VirtualDenseLevel) = [is_level_injective(ctx, lvl.lvl)..., true]
<<<<<<< HEAD
function is_level_atomic(ctx, lvl::VirtualDenseLevel)
    (data, atomic) = is_level_atomic(ctx, lvl.lvl)
    return ([data; [atomic for _ in 1:num_indexable(lvl, ctx)]], atomic)
end
function is_level_concurrent(ctx, lvl::VirtualDenseLevel)
    (data, concurrent) = is_level_concurrent(ctx, lvl.lvl)
    return ([data; [concurrent for _ in 1:num_indexable(lvl, ctx)]], concurrent)
end
num_indexable(lvl::VirtualDenseLevel, ctx) = virtual_level_ndims(lvl, ctx) - virtual_level_ndims(lvl.lvl, ctx)

=======
is_level_atomic(ctx, lvl::VirtualDenseLevel) = is_level_atomic(ctx, lvl.lvl)
>>>>>>> 765dc63c

function virtualize(ctx, ex, ::Type{DenseLevel{Ti, Lvl}}, tag=:lvl) where {Ti, Lvl}
    sym = freshen(ctx, tag)
    shape = value(:($sym.shape), Ti)
    push!(ctx.preamble, quote
        $sym = $ex
    end)
    lvl_2 = virtualize(ctx, :($sym.lvl), Lvl, sym)
    VirtualDenseLevel(lvl_2, sym, Ti, shape)
end
function lower(ctx::AbstractCompiler, lvl::VirtualDenseLevel, ::DefaultStyle)
    quote
        $DenseLevel{$(lvl.Ti)}(
            $(ctx(lvl.lvl)),
            $(ctx(lvl.shape)),
        )
    end
end

Base.summary(lvl::VirtualDenseLevel) = "Dense($(summary(lvl.lvl)))"

function virtual_level_size(ctx, lvl::VirtualDenseLevel)
    ext = Extent(literal(lvl.Ti(1)), lvl.shape)
    (virtual_level_size(ctx, lvl.lvl)..., ext)
end

function virtual_level_resize!(ctx, lvl::VirtualDenseLevel, dims...)
    lvl.shape = getstop(dims[end])
    lvl.lvl = virtual_level_resize!(ctx, lvl.lvl, dims[1:end-1]...)
    lvl
end

virtual_level_eltype(lvl::VirtualDenseLevel) = virtual_level_eltype(lvl.lvl)
virtual_level_default(lvl::VirtualDenseLevel) = virtual_level_default(lvl.lvl)

postype(lvl::VirtualDenseLevel) = postype(lvl.lvl)

function declare_level!(ctx::AbstractCompiler, lvl::VirtualDenseLevel, pos, init)
    lvl.lvl = declare_level!(ctx, lvl.lvl, call(*, pos, lvl.shape), init)
    return lvl
end

function assemble_level!(ctx, lvl::VirtualDenseLevel, pos_start, pos_stop)
    qos_start = call(+, call(*, call(-, pos_start, lvl.Ti(1)), lvl.shape), 1)
    qos_stop = call(*, pos_stop, lvl.shape)
    assemble_level!(ctx, lvl.lvl, qos_start, qos_stop)
end

supports_reassembly(::VirtualDenseLevel) = true
function reassemble_level!(ctx, lvl::VirtualDenseLevel, pos_start, pos_stop)
    qos_start = call(+, call(*, call(-, pos_start, lvl.Ti(1)), lvl.shape), 1)
    qos_stop = call(*, pos_stop, lvl.shape)
    reassemble_level!(ctx, lvl.lvl, qos_start, qos_stop)
    lvl
end

function thaw_level!(ctx::AbstractCompiler, lvl::VirtualDenseLevel, pos)
    lvl.lvl = thaw_level!(ctx, lvl.lvl, call(*, pos, lvl.shape))
    return lvl
end

function freeze_level!(ctx::AbstractCompiler, lvl::VirtualDenseLevel, pos)
    lvl.lvl = freeze_level!(ctx, lvl.lvl, call(*, pos, lvl.shape))
    return lvl
end

function virtual_moveto_level(ctx::AbstractCompiler, lvl::VirtualDenseLevel, arch)
    virtual_moveto_level(ctx, lvl.lvl, arch)
end

struct DenseTraversal
    fbr
    subfiber_ctr
end

instantiate(ctx, fbr::VirtualSubFiber{VirtualDenseLevel}, mode, protos) =
    instantiate(ctx, DenseTraversal(fbr, VirtualSubFiber), mode, protos)
instantiate(ctx, fbr::VirtualHollowSubFiber{VirtualDenseLevel}, mode, protos) =
    instantiate(ctx, DenseTraversal(fbr, (lvl, pos) -> VirtualHollowSubFiber(lvl, pos, fbr.dirty)), mode, protos)

function instantiate(ctx, trv::DenseTraversal, mode, subprotos, ::Union{typeof(defaultread), typeof(follow), typeof(defaultupdate), typeof(laminate), typeof(extrude)})
    (lvl, pos) = (trv.fbr.lvl, trv.fbr.pos)
    tag = lvl.ex
    Ti = lvl.Ti

    q = freshen(ctx.code, tag, :_q)

    Furlable(
        body = (ctx, ext) -> Lookup(
            body = (ctx, i) -> Thunk(
                preamble = quote
                    $q = ($(ctx(pos)) - $(Ti(1))) * $(ctx(lvl.shape)) + $(ctx(i))
                end,
                body = (ctx) -> instantiate(ctx, trv.subfiber_ctr(lvl.lvl, value(q, lvl.Ti)), mode, subprotos)
            )
        )
    )
end

<|MERGE_RESOLUTION|>--- conflicted
+++ resolved
@@ -107,20 +107,16 @@
 end
 
 is_level_injective(ctx, lvl::VirtualDenseLevel) = [is_level_injective(ctx, lvl.lvl)..., true]
-<<<<<<< HEAD
 function is_level_atomic(ctx, lvl::VirtualDenseLevel)
     (data, atomic) = is_level_atomic(ctx, lvl.lvl)
-    return ([data; [atomic for _ in 1:num_indexable(lvl, ctx)]], atomic)
+    return ([data; [atomic for _ in 1:num_indexable(ctx, lvl)]], atomic)
 end
 function is_level_concurrent(ctx, lvl::VirtualDenseLevel)
     (data, concurrent) = is_level_concurrent(ctx, lvl.lvl)
-    return ([data; [concurrent for _ in 1:num_indexable(lvl, ctx)]], concurrent)
-end
-num_indexable(lvl::VirtualDenseLevel, ctx) = virtual_level_ndims(lvl, ctx) - virtual_level_ndims(lvl.lvl, ctx)
-
-=======
-is_level_atomic(ctx, lvl::VirtualDenseLevel) = is_level_atomic(ctx, lvl.lvl)
->>>>>>> 765dc63c
+    return ([data; [concurrent for _ in 1:num_indexable(ctx, lvl)]], concurrent)
+end
+num_indexable(ctx, lvl::VirtualDenseLevel) = virtual_level_ndims(ctx, lvl) - virtual_level_ndims(ctx, lvl.lvl)
+
 
 function virtualize(ctx, ex, ::Type{DenseLevel{Ti, Lvl}}, tag=:lvl) where {Ti, Lvl}
     sym = freshen(ctx, tag)
