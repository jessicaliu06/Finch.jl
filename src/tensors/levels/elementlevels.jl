--- conflicted
+++ resolved
@@ -102,17 +102,11 @@
 is_level_atomic(lvl::VirtualElementLevel, ctx) = false
 
 lower(lvl::VirtualElementLevel, ctx::AbstractCompiler, ::DefaultStyle) = lvl.ex
-<<<<<<< HEAD
+
 function virtualize(ex, ::Type{ElementLevel{D, Ti, Tv, V}}, ctx, tag=:lvl) where {D, Ti, Tv, V}
     sym = ctx.freshen(tag)
     val_alloc = ctx.freshen(sym, :_val_alloc)
     val = ctx.freshen(sym, :_val)
-=======
-function virtualize(ex, ::Type{ElementLevel{D, Tv}}, ctx, tag=:lvl) where {D, Tv}
-    sym = freshen(ctx, tag)
-    val_alloc = freshen(ctx, sym, :_val_alloc)
-    val = freshen(ctx, sym, :_val)
->>>>>>> fd813072
     push!(ctx.preamble, quote
         $sym = $ex
     end)
