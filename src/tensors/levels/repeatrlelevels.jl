--- conflicted
+++ resolved
@@ -138,18 +138,13 @@
     dirty
     prev_pos
 end
-<<<<<<< HEAD
+  
+ is_level_injective(::VirtualRepeatRLELevel, ctx) = [false]
+is_level_concurrent(::VirtualRepeatRLELevel, ctx) = [false]
+is_level_atomic(lvl::VirtualRepeatRLELevel, ctx) = false
+
 function virtualize(ex, ::Type{RepeatRLELevel{D, Ti, Tp, Tv, VTp, VTi, VTv}}, ctx, tag=:lvl) where {D, Ti, Tp, Tv, VTp, VTi, VTv}
     sym = ctx.freshen(tag)
-=======
-
-is_level_injective(::VirtualRepeatRLELevel, ctx) = [false]
-is_level_concurrent(::VirtualRepeatRLELevel, ctx) = [false]
-is_level_atomic(lvl::VirtualRepeatRLELevel, ctx) = false
-
-function virtualize(ex, ::Type{RepeatRLELevel{D, Ti, Tp, Tv}}, ctx, tag=:lvl) where {D, Ti, Tp, Tv}
-    sym = freshen(ctx, tag)
->>>>>>> fd813072
     shape = value(:($sym.shape), Int)
     ros_fill = freshen(ctx, sym, :_ros_fill)
     qos_stop = freshen(ctx, sym, :_qos_stop)
