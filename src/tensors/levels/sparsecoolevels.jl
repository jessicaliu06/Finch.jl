"""
    SparseCOOLevel{[N], [TI=Tuple{Int...}], [Ptr], [Tbl]}(lvl, [dims])

A subfiber of a sparse level does not need to represent slices which are
entirely [`default`](@ref). Instead, only potentially non-default slices are
stored as subfibers in `lvl`. The sparse coo level corresponds to `N` indices in
the subfiber, so fibers in the sublevel are the slices `A[:, ..., :, i_1, ...,
i_n]`.  A set of `N` lists (one for each index) are used to record which slices
are stored. The coordinates (sets of `N` indices) are sorted in column major
order.  Optionally, `dims` are the sizes of the last dimensions.

`TI` is the type of the last `N` fiber indices, and `Tp` is the type used for
positions in the level.

The type `Tbl` is an NTuple type where each entry k is a subtype `AbstractVector{TI[k]}`.

The type `Ptr` is the type for the pointer array.

```jldoctest
julia> Fiber!(Dense(SparseCOO{1}(Element(0.0))), [10 0 20; 30 0 0; 0 0 40])
Dense [:,1:3]
├─[:,1]: SparseCOO (0.0) [1:3]
│ ├─[1]: 10.0
│ ├─[2]: 30.0
├─[:,2]: SparseCOO (0.0) [1:3]
├─[:,3]: SparseCOO (0.0) [1:3]
│ ├─[1]: 20.0
│ ├─[3]: 40.0

julia> Fiber!(SparseCOO{2}(Element(0.0)), [10 0 20; 30 0 0; 0 0 40])
SparseCOO (0.0) [1:3,1:3]
├─├─[1, 1]: 10.0
├─├─[2, 1]: 30.0
├─├─[1, 3]: 20.0
├─├─[3, 3]: 40.0
```
"""
struct SparseCOOLevel{N, TI<:Tuple, Ptr, Tbl, Lvl}
    lvl::Lvl
    shape::TI
    ptr::Ptr
    tbl::Tbl
end
const SparseCOO = SparseCOOLevel

SparseCOOLevel(lvl) = throw(ArgumentError("You must specify the number of dimensions in a SparseCOOLevel, e.g. Fiber!(SparseCOO{2}(Element(0.0)))"))
SparseCOOLevel(lvl, shape::NTuple{N, Any}, args...) where {N} = SparseCOOLevel{N}(lvl, shape, args...)

SparseCOOLevel{N}(lvl) where {N} = SparseCOOLevel{N, NTuple{N, Int}}(lvl)
SparseCOOLevel{N}(lvl, shape::TI, args...) where {N, TI} = SparseCOOLevel{N, TI}(lvl, shape, args...)
SparseCOOLevel{N, TI}(lvl) where {N, TI} = SparseCOOLevel{N, TI}(lvl, ((zero(Ti) for Ti in TI.parameters)...,))
SparseCOOLevel{N, TI}(lvl, shape) where {N, TI} = 
    SparseCOOLevel{N, TI}(lvl, TI(shape), postype(lvl)[1], ((Ti[] for Ti in TI.parameters)...,))

SparseCOOLevel{N, TI}(lvl::Lvl, shape, ptr::Ptr, tbl::Tbl) where {N, TI, Lvl, Ptr, Tbl} = 
    SparseCOOLevel{N, TI, Ptr, Tbl, Lvl}(lvl, TI(shape), ptr, tbl)

Base.summary(lvl::SparseCOOLevel{N}) where {N} = "SparseCOO{$N}($(summary(lvl.lvl)))"
similar_level(lvl::SparseCOOLevel{N}) where {N} = SparseCOOLevel{N}(similar_level(lvl.lvl))
similar_level(lvl::SparseCOOLevel{N}, tail...) where {N} = SparseCOOLevel{N}(similar_level(lvl.lvl, tail[1:end-N]...), (tail[end-N+1:end]...,))

function postype(::Type{SparseCOOLevel{N, TI, Ptr, Tbl, Lvl}}) where {N, TI, Ptr, Tbl, Lvl}
    return postype(Lvl)
end

function moveto(lvl::SparseCOOLevel{N, TI}, device) where {N, TI}
    lvl_2 = moveto(lvl.lvl, device)
    ptr_2 = moveto(lvl.ptr, device)
    tbl_2 = ntuple(n->moveto(lvl.tbl[n], device), N)
    return SparseCOOLevel{N, TI}(lvl_2, lvl.shape, ptr_2, tbl_2)
end

pattern!(lvl::SparseCOOLevel{N, TI}) where {N, TI} = 
    SparseCOOLevel{N, TI}(pattern!(lvl.lvl), lvl.shape, lvl.ptr, lvl.tbl)

function countstored_level(lvl::SparseCOOLevel, pos)
    countstored_level(lvl.lvl, lvl.ptr[pos + 1] - 1)
end

redefault!(lvl::SparseCOOLevel{N, TI}, init) where {N, TI} = 
    SparseCOOLevel{N, TI}(redefault!(lvl.lvl, init), lvl.shape, lvl.ptr, lvl.tbl)

function Base.show(io::IO, lvl::SparseCOOLevel{N, TI}) where {N, TI}
    if get(io, :compact, false)
        print(io, "SparseCOO{$N}(")
    else
        print(io, "SparseCOO{$N, $TI}(")
    end
    show(io, lvl.lvl)
    print(io, ", ")
    show(IOContext(io, :typeinfo=>TI), lvl.shape)
    print(io, ", ")
    if get(io, :compact, false)
        print(io, "…")
    else
        show(io, lvl.ptr)
        print(io, ", (")
        for (n, Ti) = enumerate(TI.parameters)
            show(io, lvl.tbl[n])
            print(io, ", ")
        end
        print(io, ") ")
    end
    print(io, ")")
end

function display_fiber(io::IO, mime::MIME"text/plain", fbr::SubFiber{<:SparseCOOLevel{N}}, depth) where {N}
    p = fbr.pos
    crds = fbr.lvl.ptr[p]:fbr.lvl.ptr[p + 1] - 1

    print_coord(io, q) = join(io, map(n -> fbr.lvl.tbl[n][q], 1:N), ", ")
    get_fbr(q) = fbr(map(n -> fbr.lvl.tbl[n][q], 1:N)...)

    print(io, "SparseCOO (", default(fbr), ") [", ":,"^(ndims(fbr) - N), "1:")
    join(io, fbr.lvl.shape, ",1:") 
    print(io, "]")
    display_fiber_data(io, mime, fbr, depth, N, crds, print_coord, get_fbr)
end

@inline level_ndims(::Type{<:SparseCOOLevel{N, TI, Ptr, Tbl, Lvl}}) where {N, TI, Ptr, Tbl, Lvl} = N + level_ndims(Lvl)
@inline level_size(lvl::SparseCOOLevel) = (level_size(lvl.lvl)..., lvl.shape...)
@inline level_axes(lvl::SparseCOOLevel) = (level_axes(lvl.lvl)..., map(Base.OneTo, lvl.shape)...)
@inline level_eltype(::Type{<:SparseCOOLevel{N, TI, Ptr, Tbl, Lvl}}) where {N, TI, Ptr, Tbl, Lvl} = level_eltype(Lvl)
@inline level_default(::Type{<:SparseCOOLevel{N, TI, Ptr, Tbl, Lvl}}) where {N, TI, Ptr, Tbl, Lvl} = level_default(Lvl)
data_rep_level(::Type{<:SparseCOOLevel{N, TI, Ptr, Tbl, Lvl}}) where {N, TI, Ptr, Tbl, Lvl} = (SparseData^N)(data_rep_level(Lvl))

(fbr::AbstractFiber{<:SparseCOOLevel})() = fbr
(fbr::SubFiber{<:SparseCOOLevel})() = fbr
function (fbr::SubFiber{<:SparseCOOLevel{N, TI}})(idxs...) where {N, TI}
    isempty(idxs) && return fbr
    idx = idxs[end-N + 1:end]
    lvl = fbr.lvl
    target = lvl.ptr[fbr.pos]:lvl.ptr[fbr.pos + 1] - 1
    for n = N:-1:1
        target = searchsorted(view(lvl.tbl[n], target), idx[n]) .+ (first(target) - 1)
    end
    isempty(target) ? default(fbr) : SubFiber(lvl.lvl, first(target))(idxs[1:end-N]...)
end

mutable struct VirtualSparseCOOLevel <: AbstractVirtualLevel
    lvl
    ex
    N
    TI
    ptr
    tbl
    Lvl
    shape
    qos_fill
    qos_stop
    prev_pos
end

is_level_injective(lvl::VirtualSparseCOOLevel, ctx) = [is_level_injective(lvl.lvl, ctx)..., (true for _ in 1:lvl.N)...]
is_level_atomic(lvl::VirtualSparseCOOLevel, ctx) = false

function virtualize(ex, ::Type{SparseCOOLevel{N, TI, Ptr, Tbl, Lvl}}, ctx, tag=:lvl) where {N, TI, Ptr, Tbl, Lvl}
    sym = freshen(ctx, tag)
    shape = map(n->value(:($sym.shape[$n]), Int), 1:N)
    qos_fill = freshen(ctx, sym, :_qos_fill)
    qos_stop = freshen(ctx, sym, :_qos_stop)
    ptr = freshen(ctx, tag, :_ptr)
    tbl = map(n->freshen(ctx, tag, :_tbl, n), 1:N)
    push!(ctx.preamble, quote
        $sym = $ex
        $ptr = $ex.ptr
    end)
    for n = 1:N
        push!(ctx.preamble, quote
            $(tbl[n]) = $ex.tbl[$n]
        end)
    end
    lvl_2 = virtualize(:($sym.lvl), Lvl, ctx, sym)
    prev_pos = freshen(ctx, sym, :_prev_pos)
    prev_coord = map(n->freshen(ctx, sym, :_prev_coord_, n), 1:N)
    VirtualSparseCOOLevel(lvl_2, sym, N, TI, ptr, tbl, Lvl, shape, qos_fill, qos_stop, prev_pos)
end
function lower(lvl::VirtualSparseCOOLevel, ctx::AbstractCompiler, ::DefaultStyle)
    quote
        $SparseCOOLevel{$(lvl.N), $(lvl.TI)}(
            $(ctx(lvl.lvl)),
            ($(map(ctx, lvl.shape)...),),
            $(lvl.ptr),
            ($(lvl.tbl...),)
        )
    end
end

Base.summary(lvl::VirtualSparseCOOLevel) = "SparseCOO{$(lvl.N)}($(summary(lvl.lvl)))"

function virtual_level_size(lvl::VirtualSparseCOOLevel, ctx::AbstractCompiler)
    ext = map((ti, stop)->Extent(literal(ti(1)), stop), lvl.TI.parameters, lvl.shape)
    (virtual_level_size(lvl.lvl, ctx)..., ext...)
end

function virtual_level_resize!(lvl::VirtualSparseCOOLevel, ctx::AbstractCompiler, dims...)
    lvl.shape = map(getstop, dims[end - lvl.N + 1:end])
    lvl.lvl = virtual_level_resize!(lvl.lvl, ctx, dims[1:end - lvl.N]...)
    lvl
end

virtual_level_eltype(lvl::VirtualSparseCOOLevel) = virtual_level_eltype(lvl.lvl)
virtual_level_default(lvl::VirtualSparseCOOLevel) = virtual_level_default(lvl.lvl)

postype(lvl::VirtualSparseCOOLevel) = postype(lvl.lvl)

function declare_level!(lvl::VirtualSparseCOOLevel, ctx::AbstractCompiler, pos, init)
    TI = lvl.TI
    Tp = postype(lvl)

    qos = call(-, call(getindex, :($(lvl.ptr)), call(+, pos, 1)), 1)
    push!(ctx.code.preamble, quote
        $(lvl.qos_fill) = $(Tp(0))
        $(lvl.qos_stop) = $(Tp(0))
    end)
    if issafe(ctx.mode)
        push!(ctx.code.preamble, quote
            $(lvl.prev_pos) = $(Tp(0))
        end)
    end
    lvl.lvl = declare_level!(lvl.lvl, ctx, qos, init)
    return lvl
end

function trim_level!(lvl::VirtualSparseCOOLevel, ctx::AbstractCompiler, pos)
    Tp = postype(lvl)
    qos = freshen(ctx.code, :qos)

    push!(ctx.code.preamble, quote
        resize!($(lvl.ptr), $(ctx(pos)) + 1)
        $qos = $(lvl.ptr)[end] - $(Tp(1))
        $(Expr(:block, map(1:lvl.N) do n
            :(resize!($(lvl.tbl[n]), $qos))
        end...))
    end)
    lvl.lvl = trim_level!(lvl.lvl, ctx, value(qos, Tp))
    return lvl
end

function assemble_level!(lvl::VirtualSparseCOOLevel, ctx, pos_start, pos_stop)
    pos_start = ctx(cache!(ctx, :p_start, pos_start))
    pos_stop = ctx(cache!(ctx, :p_start, pos_stop))
    return quote
        Finch.resize_if_smaller!($(lvl.ptr), $pos_stop + 1)
        Finch.fill_range!($(lvl.ptr), 0, $pos_start + 1, $pos_stop + 1)
    end
end

function freeze_level!(lvl::VirtualSparseCOOLevel, ctx::AbstractCompiler, pos_stop)
    p = freshen(ctx.code, :p)
    pos_stop = ctx(cache!(ctx, :pos_stop, simplify(pos_stop, ctx)))
    qos_stop = freshen(ctx.code, :qos_stop)
    push!(ctx.code.preamble, quote
        for $p = 2:($pos_stop + 1)
            $(lvl.ptr)[$p] += $(lvl.ptr)[$p - 1]
        end
        $qos_stop = $(lvl.ptr)[$pos_stop + 1] - 1
    end)
    lvl.lvl = freeze_level!(lvl.lvl, ctx, value(qos_stop))
    return lvl
end

function virtual_moveto_level(lvl::VirtualSparseCOOLevel, ctx::AbstractCompiler, arch)
    ptr_2 = freshen(ctx.code, lvl.ptr)
    push!(ctx.code.preamble, quote
        $ptr_2 = $(lvl.ptr)
        $(lvl.ptr) = $moveto($(lvl.ptr), $(ctx(arch)))
    end)
    push!(ctx.code.epilogue, quote
        $ptr = $ptr_2
    end)
    tbl_2 = map(lvl.tbl) do idx
        idx_2 = freshen(ctx.code, idx)
        push!(ctx.code.preamble, quote
            $idx_2 = $idx
            $idx = $moveto($idx, $(ctx(arch)))
        end)
        push!(ctx.code.epilogue, quote
            $idx = $idx_2
        end)
        idx_2
    end
    virtual_moveto_level(lvl.lvl, ctx, arch)
end

struct SparseCOOWalkTraversal
    lvl
    R
    start
    stop
end

function instantiate(fbr::VirtualSubFiber{VirtualSparseCOOLevel}, ctx, mode::Reader, protos)
    (lvl, pos) = (fbr.lvl, fbr.pos)
    Tp = postype(lvl)
    start = value(:($(lvl.ptr)[$(ctx(pos))]), Tp)
    stop = value(:($(lvl.ptr)[$(ctx(pos)) + 1]), Tp)

    instantiate(SparseCOOWalkTraversal(lvl, lvl.N, start, stop), ctx, mode::Reader, protos)
end

function instantiate(trv::SparseCOOWalkTraversal, ctx, mode::Reader, subprotos, ::Union{typeof(defaultread), typeof(walk)})
    (lvl, R, start, stop) = (trv.lvl, trv.R, trv.start, trv.stop)
    tag = lvl.ex
    TI = lvl.TI
    Tp = postype(lvl)
    my_i = freshen(ctx.code, tag, :_i)
    my_q = freshen(ctx.code, tag, :_q)
    my_q_step = freshen(ctx.code, tag, :_q_step)
    my_q_stop = freshen(ctx.code, tag, :_q_stop)
    my_i_stop = freshen(ctx.code, tag, :_i_stop)

    Furlable(
        body = (ctx, ext) -> Thunk(
            preamble = quote
                $my_q = $(ctx(start))
                $my_q_stop = $(ctx(stop))
                if $my_q < $my_q_stop
                    $my_i = $(lvl.tbl[R])[$my_q]
                    $my_i_stop = $(lvl.tbl[R])[$my_q_stop - 1]
                else
                    $my_i = $(TI.parameters[R](1))
                    $my_i_stop = $(TI.parameters[R](0))
                end
            end,
            body = (ctx) -> Sequence([
                Phase(
                    stop = (ctx, ext) -> value(my_i_stop),
                    body = (ctx, ext) -> 
                        if R == 1
                            Stepper(
                                seek = (ctx, ext) -> quote
                                    if $(lvl.tbl[R])[$my_q] < $(ctx(getstart(ext)))
                                        $my_q = Finch.scansearch($(lvl.tbl[R]), $(ctx(getstart(ext))), $my_q, $my_q_stop - 1)
                                    end
                                end,
                                preamble = :($my_i = $(lvl.tbl[R])[$my_q]),
                                stop =  (ctx, ext) -> value(my_i),
                                chunk = Spike(
                                    body = Fill(virtual_level_default(lvl)),
                                    tail = instantiate(VirtualSubFiber(lvl.lvl, my_q), ctx, mode::Reader, subprotos),
                                ),
                                next = (ctx, ext) -> :($my_q += $(Tp(1)))
                            )
                        else
                            Stepper(
                                seek = (ctx, ext) -> quote
                                    if $(lvl.tbl[R])[$my_q] < $(ctx(getstart(ext)))
                                        $my_q = Finch.scansearch($(lvl.tbl[R]), $(ctx(getstart(ext))), $my_q, $my_q_stop - 1)
                                    end
                                end,
                                preamble = quote
                                    $my_i = $(lvl.tbl[R])[$my_q]
                                    $my_q_step = $my_q
                                    if $(lvl.tbl[R])[$my_q_step] == $my_i
                                        $my_q_step = Finch.scansearch($(lvl.tbl[R]), $my_i + 1, $my_q_step, $my_q_stop - 1)
                                    end
                                end,
                                stop = (ctx, ext) -> value(my_i),
                                chunk = Spike(
                                    body = Fill(virtual_level_default(lvl)),
<<<<<<< HEAD
                                    tail = instantiate_reader(SparseCOOWalkTraversal(lvl, R - 1, value(my_q, lvl.TI), value(my_q_step, lvl.TI)), ctx, subprotos),
=======
                                    tail = instantiate(SparseCOOWalkTraversal(lvl, R - 1, value(my_q, lvl.Ti), value(my_q_step, lvl.Ti)), ctx, mode, subprotos),
>>>>>>> cc4a0a9b
                                ),
                                next = (ctx, ext) -> :($my_q = $my_q_step)
                            )
                        end
                ),
                Phase(
                    body = (ctx, ext) -> Run(Fill(virtual_level_default(lvl)))
                )
            ])
        )
    )
end

struct SparseCOOExtrudeTraversal
    lvl
    qos
    fbr_dirty
    coords
    prev_coord
end

instantiate(fbr::VirtualSubFiber{VirtualSparseCOOLevel}, ctx, mode::Updater, protos) =
    instantiate(VirtualTrackedSubFiber(fbr.lvl, fbr.pos, freshen(ctx.code, :null)), ctx, mode::Updater, protos)
function instantiate(fbr::VirtualTrackedSubFiber{VirtualSparseCOOLevel}, ctx, mode::Updater, protos)
    (lvl, pos) = (fbr.lvl, fbr.pos)
    tag = lvl.ex
    TI = lvl.TI
    Tp = postype(lvl)
    qos_fill = lvl.qos_fill
    qos_stop = lvl.qos_stop

    qos = freshen(ctx.code, tag, :_q)
    prev_coord = freshen(ctx.code, tag, :_prev_coord)
    Thunk(
        preamble = quote
            $qos = $qos_fill + 1
            $(if issafe(ctx.mode)
                quote
                    $(lvl.prev_pos) < $(ctx(pos)) || throw(FinchProtocolError("SparseCOOLevels cannot be updated multiple times"))
                    $prev_coord = ()
                end
            end)
        end,
        body = (ctx) -> instantiate(SparseCOOExtrudeTraversal(lvl, qos, fbr.dirty, [], prev_coord), ctx, mode::Updater, protos),
        epilogue = quote
            $(lvl.ptr)[$(ctx(pos)) + 1] = $qos - $qos_fill - 1
            $(if issafe(ctx.mode)
                quote
                    if $qos - $qos_fill - 1 > 0
                        $(lvl.prev_pos) = $(ctx(pos))
                    end
                end
            end)
            $qos_fill = $qos - 1
        end
    )
end

<<<<<<< HEAD
function instantiate_updater(trv::SparseCOOExtrudeTraversal, ctx, subprotos, ::Union{typeof(defaultupdate), typeof(extrude)})
    #is_serial(ctx.arch) || throw(FinchArchitectureError("SparseCOOLevel updater is not concurrent"))
=======
function instantiate(trv::SparseCOOExtrudeTraversal, ctx, mode::Updater, subprotos, ::Union{typeof(defaultupdate), typeof(extrude)})
>>>>>>> cc4a0a9b
    (lvl, qos, fbr_dirty, coords) = (trv.lvl, trv.qos, trv.fbr_dirty, trv.coords)
    TI = lvl.TI
    Tp = postype(lvl)
    qos_fill = lvl.qos_fill
    qos_stop = lvl.qos_stop
    Furlable(
        body = (ctx, ext) -> 
            if length(coords) + 1 < lvl.N
                Lookup(
                    body = (ctx, i) -> instantiate(SparseCOOExtrudeTraversal(lvl, qos, fbr_dirty, (i, coords...), trv.prev_coord), ctx, mode, subprotos),
                )
            else
                dirty = freshen(ctx.code, :dirty)
                Lookup(
                    body = (ctx, idx) -> Thunk(
                        preamble = quote
                            if $qos > $qos_stop
                                $qos_stop = max($qos_stop << 1, 1)
                                $(Expr(:block, map(1:lvl.N) do n
                                    :(Finch.resize_if_smaller!($(lvl.tbl[n]), $qos_stop))
                                end...))
                                $(contain(ctx_2->assemble_level!(lvl.lvl, ctx_2, value(qos, Tp), value(qos_stop, Tp)), ctx))
                            end
                            $dirty = false
                        end,
<<<<<<< HEAD
                        body = (ctx) -> instantiate_updater(VirtualTrackedSubFiber(lvl.lvl, value(qos, Tp), dirty), ctx, subprotos),
=======
                        body = (ctx) -> instantiate(VirtualTrackedSubFiber(lvl.lvl, value(qos, lvl.Tp), dirty), ctx, mode, subprotos),
>>>>>>> cc4a0a9b
                        epilogue = begin
                            coords_2 = map(ctx, (idx, coords...))
                            quote
                                if $dirty
                                    $(if issafe(ctx.mode)
                                        quote
                                            $(trv.prev_coord) < ($(reverse(coords_2)...),) || begin
                                                throw(FinchProtocolError("SparseCOOLevels cannot be updated multiple times"))
                                            end
                                            $(trv.prev_coord) = ($(reverse(coords_2)...),)
                                        end
                                    end)
                                    $(fbr_dirty) = true
                                    $(Expr(:block, map(enumerate(coords_2)) do (n, i)
                                        :($(lvl.tbl[n])[$qos] = $i)
                                    end...))
                                    $qos += $(Tp(1))
                                end
                            end
                        end
                    )
                )
            end
    )
end<|MERGE_RESOLUTION|>--- conflicted
+++ resolved
@@ -296,7 +296,7 @@
     start = value(:($(lvl.ptr)[$(ctx(pos))]), Tp)
     stop = value(:($(lvl.ptr)[$(ctx(pos)) + 1]), Tp)
 
-    instantiate(SparseCOOWalkTraversal(lvl, lvl.N, start, stop), ctx, mode::Reader, protos)
+    instantiate(SparseCOOWalkTraversal(lvl, lvl.N, start, stop), ctx, mode, protos)
 end
 
 function instantiate(trv::SparseCOOWalkTraversal, ctx, mode::Reader, subprotos, ::Union{typeof(defaultread), typeof(walk)})
@@ -338,7 +338,7 @@
                                 stop =  (ctx, ext) -> value(my_i),
                                 chunk = Spike(
                                     body = Fill(virtual_level_default(lvl)),
-                                    tail = instantiate(VirtualSubFiber(lvl.lvl, my_q), ctx, mode::Reader, subprotos),
+                                    tail = instantiate(VirtualSubFiber(lvl.lvl, my_q), ctx, mode, subprotos),
                                 ),
                                 next = (ctx, ext) -> :($my_q += $(Tp(1)))
                             )
@@ -359,11 +359,7 @@
                                 stop = (ctx, ext) -> value(my_i),
                                 chunk = Spike(
                                     body = Fill(virtual_level_default(lvl)),
-<<<<<<< HEAD
-                                    tail = instantiate_reader(SparseCOOWalkTraversal(lvl, R - 1, value(my_q, lvl.TI), value(my_q_step, lvl.TI)), ctx, subprotos),
-=======
-                                    tail = instantiate(SparseCOOWalkTraversal(lvl, R - 1, value(my_q, lvl.Ti), value(my_q_step, lvl.Ti)), ctx, mode, subprotos),
->>>>>>> cc4a0a9b
+                                    tail = instantiate(SparseCOOWalkTraversal(lvl, R - 1, value(my_q, Tp), value(my_q_step, Tp)), ctx, mode, subprotos),
                                 ),
                                 next = (ctx, ext) -> :($my_q = $my_q_step)
                             )
@@ -386,7 +382,7 @@
 end
 
 instantiate(fbr::VirtualSubFiber{VirtualSparseCOOLevel}, ctx, mode::Updater, protos) =
-    instantiate(VirtualTrackedSubFiber(fbr.lvl, fbr.pos, freshen(ctx.code, :null)), ctx, mode::Updater, protos)
+    instantiate(VirtualTrackedSubFiber(fbr.lvl, fbr.pos, freshen(ctx.code, :null)), ctx, mode, protos)
 function instantiate(fbr::VirtualTrackedSubFiber{VirtualSparseCOOLevel}, ctx, mode::Updater, protos)
     (lvl, pos) = (fbr.lvl, fbr.pos)
     tag = lvl.ex
@@ -407,7 +403,7 @@
                 end
             end)
         end,
-        body = (ctx) -> instantiate(SparseCOOExtrudeTraversal(lvl, qos, fbr.dirty, [], prev_coord), ctx, mode::Updater, protos),
+        body = (ctx) -> instantiate(SparseCOOExtrudeTraversal(lvl, qos, fbr.dirty, [], prev_coord), ctx, mode, protos),
         epilogue = quote
             $(lvl.ptr)[$(ctx(pos)) + 1] = $qos - $qos_fill - 1
             $(if issafe(ctx.mode)
@@ -422,12 +418,7 @@
     )
 end
 
-<<<<<<< HEAD
-function instantiate_updater(trv::SparseCOOExtrudeTraversal, ctx, subprotos, ::Union{typeof(defaultupdate), typeof(extrude)})
-    #is_serial(ctx.arch) || throw(FinchArchitectureError("SparseCOOLevel updater is not concurrent"))
-=======
 function instantiate(trv::SparseCOOExtrudeTraversal, ctx, mode::Updater, subprotos, ::Union{typeof(defaultupdate), typeof(extrude)})
->>>>>>> cc4a0a9b
     (lvl, qos, fbr_dirty, coords) = (trv.lvl, trv.qos, trv.fbr_dirty, trv.coords)
     TI = lvl.TI
     Tp = postype(lvl)
@@ -453,11 +444,7 @@
                             end
                             $dirty = false
                         end,
-<<<<<<< HEAD
-                        body = (ctx) -> instantiate_updater(VirtualTrackedSubFiber(lvl.lvl, value(qos, Tp), dirty), ctx, subprotos),
-=======
-                        body = (ctx) -> instantiate(VirtualTrackedSubFiber(lvl.lvl, value(qos, lvl.Tp), dirty), ctx, mode, subprotos),
->>>>>>> cc4a0a9b
+                        body = (ctx) -> instantiate(VirtualTrackedSubFiber(lvl.lvl, value(qos, Tp), dirty), ctx, mode, subprotos),
                         epilogue = begin
                             coords_2 = map(ctx, (idx, coords...))
                             quote
