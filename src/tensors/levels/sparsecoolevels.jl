--- conflicted
+++ resolved
@@ -35,11 +35,7 @@
 ├─├─[3, 3]: 40.0
 ```
 """
-<<<<<<< HEAD
-struct SparseCOOLevel{N, Ti<:Tuple, Tp, Tbl<:NTuple{N, <:AbstractVector}, Vp<:AbstractVector, Lvl} <: AbstractLevel
-=======
 struct SparseCOOLevel{N, TI<:Tuple, Ptr, Tbl, Lvl}
->>>>>>> cfe2b00a
     lvl::Lvl
     shape::TI
     ptr::Ptr
