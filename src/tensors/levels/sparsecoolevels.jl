"""
    SparseCOOLevel{[N], [TI=Tuple{Int...}], [Ptr, Tbl]}(lvl, [dims])

A subfiber of a sparse level does not need to represent slices which are
entirely [`default`](@ref). Instead, only potentially non-default slices are
stored as subfibers in `lvl`. The sparse coo level corresponds to `N` indices in
the subfiber, so fibers in the sublevel are the slices `A[:, ..., :, i_1, ...,
i_n]`.  A set of `N` lists (one for each index) are used to record which slices
are stored. The coordinates (sets of `N` indices) are sorted in column major
order.  Optionally, `dims` are the sizes of the last dimensions.

`TI` is the type of the last `N` tensor indices, and `Tp` is the type used for
positions in the level.

The type `Tbl` is an NTuple type where each entry k is a subtype `AbstractVector{TI[k]}`.

The type `Ptr` is the type for the pointer array.

```jldoctest
julia> Tensor(Dense(SparseCOO{1}(Element(0.0))), [10 0 20; 30 0 0; 0 0 40])
Dense [:,1:3]
├─ [:, 1]: SparseCOO{1} (0.0) [1:3]
│  ├─ [1]: 10.0
│  └─ [2]: 30.0
├─ [:, 2]: SparseCOO{1} (0.0) [1:3]
└─ [:, 3]: SparseCOO{1} (0.0) [1:3]
   ├─ [1]: 20.0
   └─ [3]: 40.0

julia> Tensor(SparseCOO{2}(Element(0.0)), [10 0 20; 30 0 0; 0 0 40])
SparseCOO{2} (0.0) [:,1:3]
├─ [1, 1]: 10.0
├─ [2, 1]: 30.0
├─ [1, 3]: 20.0
└─ [3, 3]: 40.0
```
"""
struct SparseCOOLevel{N, TI<:Tuple, Ptr, Tbl, Lvl} <: AbstractLevel
    lvl::Lvl
    shape::TI
    ptr::Ptr
    tbl::Tbl
end
const SparseCOO = SparseCOOLevel

SparseCOOLevel(lvl) = throw(ArgumentError("You must specify the number of dimensions in a SparseCOOLevel, e.g. Tensor(SparseCOO{2}(Element(0.0)))"))
SparseCOOLevel(lvl, shape::NTuple{N, Any}, args...) where {N} = SparseCOOLevel{N}(lvl, shape, args...)

SparseCOOLevel{N}(lvl) where {N} = SparseCOOLevel{N, NTuple{N, Int}}(lvl)
SparseCOOLevel{N}(lvl, shape::TI, args...) where {N, TI} = SparseCOOLevel{N, TI}(lvl, shape, args...)
SparseCOOLevel{N, TI}(lvl) where {N, TI} = SparseCOOLevel{N, TI}(lvl, ((zero(Ti) for Ti in TI.parameters)...,))
SparseCOOLevel{N, TI}(lvl, shape) where {N, TI} = 
    SparseCOOLevel{N, TI}(lvl, TI(shape), postype(lvl)[1], ((Ti[] for Ti in TI.parameters)...,))

SparseCOOLevel{N, TI}(lvl::Lvl, shape, ptr::Ptr, tbl::Tbl) where {N, TI, Lvl, Ptr, Tbl} = 
    SparseCOOLevel{N, TI, Ptr, Tbl, Lvl}(lvl, TI(shape), ptr, tbl)

Base.summary(lvl::SparseCOOLevel{N}) where {N} = "SparseCOO{$N}($(summary(lvl.lvl)))"
similar_level(lvl::SparseCOOLevel{N}, fill_value, eltype::Type, tail...) where {N} =
    SparseCOOLevel{N}(similar_level(lvl.lvl, fill_value, eltype, tail[1:end-N]...), (tail[end-N+1:end]...,))

function postype(::Type{SparseCOOLevel{N, TI, Ptr, Tbl, Lvl}}) where {N, TI, Ptr, Tbl, Lvl}
    return postype(Lvl)
end

function moveto(lvl::SparseCOOLevel{N, TI}, device) where {N, TI}
    lvl_2 = moveto(lvl.lvl, device)
    ptr_2 = moveto(lvl.ptr, device)
    tbl_2 = ntuple(n->moveto(lvl.tbl[n], device), N)
    return SparseCOOLevel{N, TI}(lvl_2, lvl.shape, ptr_2, tbl_2)
end

pattern!(lvl::SparseCOOLevel{N, TI}) where {N, TI} = 
    SparseCOOLevel{N, TI}(pattern!(lvl.lvl), lvl.shape, lvl.ptr, lvl.tbl)

function countstored_level(lvl::SparseCOOLevel, pos)
    countstored_level(lvl.lvl, lvl.ptr[pos + 1] - 1)
end

redefault!(lvl::SparseCOOLevel{N, TI}, init) where {N, TI} = 
    SparseCOOLevel{N, TI}(redefault!(lvl.lvl, init), lvl.shape, lvl.ptr, lvl.tbl)

Base.resize!(lvl::SparseCOOLevel{N, TI}, dims...) where {N, TI} = 
    SparseCOOLevel{N, TI}(resize!(lvl.lvl, dims[1:end-N]...), (dims[end-N + 1:end]...,), lvl.ptr, lvl.tbl)

function Base.show(io::IO, lvl::SparseCOOLevel{N, TI}) where {N, TI}
    if get(io, :compact, false)
        print(io, "SparseCOO{$N}(")
    else
        print(io, "SparseCOO{$N, $TI}(")
    end
    show(io, lvl.lvl)
    print(io, ", ")
    show(IOContext(io, :typeinfo=>TI), lvl.shape)
    print(io, ", ")
    if get(io, :compact, false)
        print(io, "…")
    else
        show(io, lvl.ptr)
        print(io, ", (")
        for (n, Ti) = enumerate(TI.parameters)
            show(io, lvl.tbl[n])
            print(io, ", ")
        end
        print(io, ") ")
    end
    print(io, ")")
end

labelled_show(io::IO, fbr::SubFiber{<:SparseCOOLevel{N}}) where {N} =
    print(io, "SparseCOO{", N, "} (", default(fbr), ") [", ":,"^(ndims(fbr) - 1), "1:", size(fbr)[end], "]")

function labelled_children(fbr::SubFiber{<:SparseCOOLevel{N}}) where {N}
    lvl = fbr.lvl
    pos = fbr.pos
    pos + 1 > length(lvl.ptr) && return []
    map(lvl.ptr[pos]:lvl.ptr[pos + 1] - 1) do qos
        LabelledTree(cartesian_label([range_label() for _ = 1:ndims(fbr) - N]..., map(n -> lvl.tbl[n][qos], 1:N)...), SubFiber(lvl.lvl, qos))
    end
end

@inline level_ndims(::Type{<:SparseCOOLevel{N, TI, Ptr, Tbl, Lvl}}) where {N, TI, Ptr, Tbl, Lvl} = N + level_ndims(Lvl)
@inline level_size(lvl::SparseCOOLevel) = (level_size(lvl.lvl)..., lvl.shape...)
@inline level_axes(lvl::SparseCOOLevel) = (level_axes(lvl.lvl)..., map(Base.OneTo, lvl.shape)...)
@inline level_eltype(::Type{<:SparseCOOLevel{N, TI, Ptr, Tbl, Lvl}}) where {N, TI, Ptr, Tbl, Lvl} = level_eltype(Lvl)
@inline level_default(::Type{<:SparseCOOLevel{N, TI, Ptr, Tbl, Lvl}}) where {N, TI, Ptr, Tbl, Lvl} = level_default(Lvl)
data_rep_level(::Type{<:SparseCOOLevel{N, TI, Ptr, Tbl, Lvl}}) where {N, TI, Ptr, Tbl, Lvl} = (SparseData^N)(data_rep_level(Lvl))

(fbr::AbstractFiber{<:SparseCOOLevel})() = fbr
(fbr::SubFiber{<:SparseCOOLevel})() = fbr
function (fbr::SubFiber{<:SparseCOOLevel{N, TI}})(idxs...) where {N, TI}
    isempty(idxs) && return fbr
    idx = idxs[end-N + 1:end]
    lvl = fbr.lvl
    target = lvl.ptr[fbr.pos]:lvl.ptr[fbr.pos + 1] - 1
    for n = N:-1:1
        target = searchsorted(view(lvl.tbl[n], target), idx[n]) .+ (first(target) - 1)
    end
    isempty(target) ? default(fbr) : SubFiber(lvl.lvl, first(target))(idxs[1:end-N]...)
end

mutable struct VirtualSparseCOOLevel <: AbstractVirtualLevel
    lvl
    ex
    N
    TI
    ptr
    tbl
    Lvl
    shape
    qos_fill
    qos_stop
    prev_pos
end

is_level_injective(ctx, lvl::VirtualSparseCOOLevel) = [is_level_injective(ctx, lvl.lvl)..., (true for _ in 1:lvl.N)...]
<<<<<<< HEAD
function is_level_atomic(ctx, lvl::VirtualSparseCOOLevel)
    (below, atomic) = is_level_atomic(ctx, lvl.lvl)
    return ([below; [atomic for _ in 1:num_indexable(lvl, ctx)]], atomic)
end
function is_level_concurrent(ctx, lvl::VirtualSparseCOOLevel)
    (data, _) = is_level_concurrent(ctx, lvl.lvl)
    return ([data; [false for _ in 1:num_indexable(lvl, ctx)]], false)
end
num_indexable(lvl::VirtualSparseCOOLevel, ctx) = virtual_level_ndims(lvl, ctx) - virtual_level_ndims(lvl.lvl, ctx)

=======
is_level_atomic(ctx, lvl::VirtualSparseCOOLevel) = false
>>>>>>> 765dc63c

function virtualize(ctx, ex, ::Type{SparseCOOLevel{N, TI, Ptr, Tbl, Lvl}}, tag=:lvl) where {N, TI, Ptr, Tbl, Lvl}
    sym = freshen(ctx, tag)
    shape = map(n->value(:($sym.shape[$n]), Int), 1:N)
    qos_fill = freshen(ctx, sym, :_qos_fill)
    qos_stop = freshen(ctx, sym, :_qos_stop)
    ptr = freshen(ctx, tag, :_ptr)
    tbl = map(n->freshen(ctx, tag, :_tbl, n), 1:N)
    push!(ctx.preamble, quote
        $sym = $ex
        $ptr = $ex.ptr
    end)
    for n = 1:N
        push!(ctx.preamble, quote
            $(tbl[n]) = $ex.tbl[$n]
        end)
    end
    lvl_2 = virtualize(ctx, :($sym.lvl), Lvl, sym)
    prev_pos = freshen(ctx, sym, :_prev_pos)
    prev_coord = map(n->freshen(ctx, sym, :_prev_coord_, n), 1:N)
    VirtualSparseCOOLevel(lvl_2, sym, N, TI, ptr, tbl, Lvl, shape, qos_fill, qos_stop, prev_pos)
end
function lower(ctx::AbstractCompiler, lvl::VirtualSparseCOOLevel, ::DefaultStyle)
    quote
        $SparseCOOLevel{$(lvl.N), $(lvl.TI)}(
            $(ctx(lvl.lvl)),
            ($(map(ctx, lvl.shape)...),),
            $(lvl.ptr),
            ($(lvl.tbl...),)
        )
    end
end

Base.summary(lvl::VirtualSparseCOOLevel) = "SparseCOO{$(lvl.N)}($(summary(lvl.lvl)))"

function virtual_level_size(ctx::AbstractCompiler, lvl::VirtualSparseCOOLevel)
    ext = map((ti, stop)->Extent(literal(ti(1)), stop), lvl.TI.parameters, lvl.shape)
    (virtual_level_size(ctx, lvl.lvl)..., ext...)
end

function virtual_level_resize!(ctx::AbstractCompiler, lvl::VirtualSparseCOOLevel, dims...)
    lvl.shape = map(getstop, dims[end - lvl.N + 1:end])
    lvl.lvl = virtual_level_resize!(ctx, lvl.lvl, dims[1:end - lvl.N]...)
    lvl
end

virtual_level_eltype(lvl::VirtualSparseCOOLevel) = virtual_level_eltype(lvl.lvl)
virtual_level_default(lvl::VirtualSparseCOOLevel) = virtual_level_default(lvl.lvl)

postype(lvl::VirtualSparseCOOLevel) = postype(lvl.lvl)

function declare_level!(ctx::AbstractCompiler, lvl::VirtualSparseCOOLevel, pos, init)
    TI = lvl.TI
    Tp = postype(lvl)

    push!(ctx.code.preamble, quote
        $(lvl.qos_fill) = $(Tp(0))
        $(lvl.qos_stop) = $(Tp(0))
    end)
    if issafe(ctx.mode)
        push!(ctx.code.preamble, quote
            $(lvl.prev_pos) = $(Tp(0))
        end)
    end
    lvl.lvl = declare_level!(ctx, lvl.lvl, literal(Tp(0)), init)
    return lvl
end

function assemble_level!(ctx, lvl::VirtualSparseCOOLevel, pos_start, pos_stop)
    pos_start = ctx(cache!(ctx, :p_start, pos_start))
    pos_stop = ctx(cache!(ctx, :p_start, pos_stop))
    return quote
        Finch.resize_if_smaller!($(lvl.ptr), $pos_stop + 1)
        Finch.fill_range!($(lvl.ptr), 0, $pos_start + 1, $pos_stop + 1)
    end
end

function freeze_level!(ctx::AbstractCompiler, lvl::VirtualSparseCOOLevel, pos_stop)
    p = freshen(ctx.code, :p)
    pos_stop = ctx(cache!(ctx, :pos_stop, simplify(ctx, pos_stop)))
    qos_stop = freshen(ctx.code, :qos_stop)
    push!(ctx.code.preamble, quote
        resize!($(lvl.ptr), $pos_stop + 1)
        for $p = 2:($pos_stop + 1)
            $(lvl.ptr)[$p] += $(lvl.ptr)[$p - 1]
        end
        $qos_stop = $(lvl.ptr)[$pos_stop + 1] - 1
        $(Expr(:block, map(1:lvl.N) do n
            :(resize!($(lvl.tbl[n]), $qos_stop))
        end...))
    end)
    lvl.lvl = freeze_level!(ctx, lvl.lvl, value(qos_stop))
    return lvl
end

function virtual_moveto_level(ctx::AbstractCompiler, lvl::VirtualSparseCOOLevel, arch)
    ptr_2 = freshen(ctx.code, lvl.ptr)
    push!(ctx.code.preamble, quote
        $ptr_2 = $(lvl.ptr)
        $(lvl.ptr) = $moveto($(lvl.ptr), $(ctx(arch)))
    end)
    push!(ctx.code.epilogue, quote
        $(lvl.ptr) = $ptr_2
    end)
    tbl_2 = map(lvl.tbl) do idx
        idx_2 = freshen(ctx.code, idx)
        push!(ctx.code.preamble, quote
            $idx_2 = $idx
            $idx = $moveto($idx, $(ctx(arch)))
        end)
        push!(ctx.code.epilogue, quote
            $idx = $idx_2
        end)
        idx_2
    end
    virtual_moveto_level(ctx, lvl.lvl, arch)
end

struct SparseCOOWalkTraversal
    lvl
    R
    start
    stop
end

function instantiate(ctx, fbr::VirtualSubFiber{VirtualSparseCOOLevel}, mode::Reader, protos)
    (lvl, pos) = (fbr.lvl, fbr.pos)
    Tp = postype(lvl)
    start = value(:($(lvl.ptr)[$(ctx(pos))]), Tp)
    stop = value(:($(lvl.ptr)[$(ctx(pos)) + 1]), Tp)

    instantiate(ctx, SparseCOOWalkTraversal(lvl, lvl.N, start, stop), mode, protos)
end

function instantiate(ctx, trv::SparseCOOWalkTraversal, mode::Reader, subprotos, ::Union{typeof(defaultread), typeof(walk)})
    (lvl, R, start, stop) = (trv.lvl, trv.R, trv.start, trv.stop)
    tag = lvl.ex
    TI = lvl.TI
    Tp = postype(lvl)
    my_i = freshen(ctx.code, tag, :_i)
    my_q = freshen(ctx.code, tag, :_q)
    my_q_step = freshen(ctx.code, tag, :_q_step)
    my_q_stop = freshen(ctx.code, tag, :_q_stop)
    my_i_stop = freshen(ctx.code, tag, :_i_stop)

    Furlable(
        body = (ctx, ext) -> Thunk(
            preamble = quote
                $my_q = $(ctx(start))
                $my_q_stop = $(ctx(stop))
                if $my_q < $my_q_stop
                    $my_i = $(lvl.tbl[R])[$my_q]
                    $my_i_stop = $(lvl.tbl[R])[$my_q_stop - 1]
                else
                    $my_i = $(TI.parameters[R](1))
                    $my_i_stop = $(TI.parameters[R](0))
                end
            end,
            body = (ctx) -> Sequence([
                Phase(
                    stop = (ctx, ext) -> value(my_i_stop),
                    body = (ctx, ext) -> 
                        if R == 1
                            Stepper(
                                seek = (ctx, ext) -> quote
                                    if $(lvl.tbl[R])[$my_q] < $(ctx(getstart(ext)))
                                        $my_q = Finch.scansearch($(lvl.tbl[R]), $(ctx(getstart(ext))), $my_q, $my_q_stop - 1)
                                    end
                                end,
                                preamble = :($my_i = $(lvl.tbl[R])[$my_q]),
                                stop =  (ctx, ext) -> value(my_i),
                                chunk = Spike(
                                    body = Fill(virtual_level_default(lvl)),
                                    tail = instantiate(ctx, VirtualSubFiber(lvl.lvl, my_q), mode, subprotos),
                                ),
                                next = (ctx, ext) -> :($my_q += $(Tp(1)))
                            )
                        else
                            Stepper(
                                seek = (ctx, ext) -> quote
                                    if $(lvl.tbl[R])[$my_q] < $(ctx(getstart(ext)))
                                        $my_q = Finch.scansearch($(lvl.tbl[R]), $(ctx(getstart(ext))), $my_q, $my_q_stop - 1)
                                    end
                                end,
                                preamble = quote
                                    $my_i = $(lvl.tbl[R])[$my_q]
                                    $my_q_step = $my_q
                                    if $(lvl.tbl[R])[$my_q_step] == $my_i
                                        $my_q_step = Finch.scansearch($(lvl.tbl[R]), $my_i + 1, $my_q_step, $my_q_stop - 1)
                                    end
                                end,
                                stop = (ctx, ext) -> value(my_i),
                                chunk = Spike(
                                    body = Fill(virtual_level_default(lvl)),
                                    tail = instantiate(ctx, SparseCOOWalkTraversal(lvl, R - 1, value(my_q, Tp), value(my_q_step, Tp)), mode, subprotos),
                                ),
                                next = (ctx, ext) -> :($my_q = $my_q_step)
                            )
                        end
                ),
                Phase(
                    body = (ctx, ext) -> Run(Fill(virtual_level_default(lvl)))
                )
            ])
        )
    )
end

struct SparseCOOExtrudeTraversal
    lvl
    qos
    fbr_dirty
    coords
    prev_coord
end

instantiate(ctx, fbr::VirtualSubFiber{VirtualSparseCOOLevel}, mode::Updater, protos) =
    instantiate(ctx, VirtualHollowSubFiber(fbr.lvl, fbr.pos, freshen(ctx.code, :null)), mode, protos)
function instantiate(ctx, fbr::VirtualHollowSubFiber{VirtualSparseCOOLevel}, mode::Updater, protos)
    (lvl, pos) = (fbr.lvl, fbr.pos)
    tag = lvl.ex
    TI = lvl.TI
    Tp = postype(lvl)
    qos_fill = lvl.qos_fill
    qos_stop = lvl.qos_stop

    qos = freshen(ctx.code, tag, :_q)
    prev_coord = freshen(ctx.code, tag, :_prev_coord)
    Thunk(
        preamble = quote
            $qos = $qos_fill + 1
            $(if issafe(ctx.mode)
                quote
                    $(lvl.prev_pos) < $(ctx(pos)) || throw(FinchProtocolError("SparseCOOLevels cannot be updated multiple times"))
                    $prev_coord = ()
                end
            end)
        end,
        body = (ctx) -> instantiate(ctx, SparseCOOExtrudeTraversal(lvl, qos, fbr.dirty, [], prev_coord), mode, protos),
        epilogue = quote
            $(lvl.ptr)[$(ctx(pos)) + 1] = $qos - $qos_fill - 1
            $(if issafe(ctx.mode)
                quote
                    if $qos - $qos_fill - 1 > 0
                        $(lvl.prev_pos) = $(ctx(pos))
                    end
                end
            end)
            $qos_fill = $qos - 1
        end
    )
end

function instantiate(ctx, trv::SparseCOOExtrudeTraversal, mode::Updater, subprotos, ::Union{typeof(defaultupdate), typeof(extrude)})
    (lvl, qos, fbr_dirty, coords) = (trv.lvl, trv.qos, trv.fbr_dirty, trv.coords)
    TI = lvl.TI
    Tp = postype(lvl)
    qos_fill = lvl.qos_fill
    qos_stop = lvl.qos_stop
    Furlable(
        body = (ctx, ext) -> 
            if length(coords) + 1 < lvl.N
                Lookup(
                    body = (ctx, i) -> instantiate(ctx, SparseCOOExtrudeTraversal(lvl, qos, fbr_dirty, (i, coords...), trv.prev_coord), mode, subprotos),
                )
            else
                dirty = freshen(ctx.code, :dirty)
                Lookup(
                    body = (ctx, idx) -> Thunk(
                        preamble = quote
                            if $qos > $qos_stop
                                $qos_stop = max($qos_stop << 1, 1)
                                $(Expr(:block, map(1:lvl.N) do n
                                    :(Finch.resize_if_smaller!($(lvl.tbl[n]), $qos_stop))
                                end...))
                                $(contain(ctx_2->assemble_level!(ctx_2, lvl.lvl, value(qos, Tp), value(qos_stop, Tp)), ctx))
                            end
                            $dirty = false
                        end,
                        body = (ctx) -> instantiate(ctx, VirtualHollowSubFiber(lvl.lvl, value(qos, Tp), dirty), mode, subprotos),
                        epilogue = begin
                            coords_2 = map(ctx, (idx, coords...))
                            quote
                                if $dirty
                                    $(if issafe(ctx.mode)
                                        quote
                                            $(trv.prev_coord) < ($(reverse(coords_2)...),) || begin
                                                throw(FinchProtocolError("SparseCOOLevels cannot be updated multiple times"))
                                            end
                                            $(trv.prev_coord) = ($(reverse(coords_2)...),)
                                        end
                                    end)
                                    $(fbr_dirty) = true
                                    $(Expr(:block, map(enumerate(coords_2)) do (n, i)
                                        :($(lvl.tbl[n])[$qos] = $i)
                                    end...))
                                    $qos += $(Tp(1))
                                end
                            end
                        end
                    )
                )
            end
    )
end<|MERGE_RESOLUTION|>--- conflicted
+++ resolved
@@ -154,20 +154,16 @@
 end
 
 is_level_injective(ctx, lvl::VirtualSparseCOOLevel) = [is_level_injective(ctx, lvl.lvl)..., (true for _ in 1:lvl.N)...]
-<<<<<<< HEAD
 function is_level_atomic(ctx, lvl::VirtualSparseCOOLevel)
     (below, atomic) = is_level_atomic(ctx, lvl.lvl)
-    return ([below; [atomic for _ in 1:num_indexable(lvl, ctx)]], atomic)
+    return ([below; [atomic for _ in 1:num_indexable(ctx, lvl)]], atomic)
 end
 function is_level_concurrent(ctx, lvl::VirtualSparseCOOLevel)
     (data, _) = is_level_concurrent(ctx, lvl.lvl)
-    return ([data; [false for _ in 1:num_indexable(lvl, ctx)]], false)
-end
-num_indexable(lvl::VirtualSparseCOOLevel, ctx) = virtual_level_ndims(lvl, ctx) - virtual_level_ndims(lvl.lvl, ctx)
-
-=======
-is_level_atomic(ctx, lvl::VirtualSparseCOOLevel) = false
->>>>>>> 765dc63c
+    return ([data; [false for _ in 1:num_indexable(ctx, lvl)]], false)
+end
+num_indexable(ctx, lvl::VirtualSparseCOOLevel) = virtual_level_ndims(ctx, lvl) - virtual_level_ndims(ctx, lvl.lvl)
+
 
 function virtualize(ctx, ex, ::Type{SparseCOOLevel{N, TI, Ptr, Tbl, Lvl}}, tag=:lvl) where {N, TI, Ptr, Tbl, Lvl}
     sym = freshen(ctx, tag)
