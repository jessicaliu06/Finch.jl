--- conflicted
+++ resolved
@@ -396,17 +396,11 @@
     )
 end
 
-<<<<<<< HEAD
-
-is_laminable_updater(lvl::VirtualSparseHashLevel, ctx, protos...) =
-    is_laminable_updater(lvl.lvl, ctx, protos[lvl.N + 1:end]...)
 
 is_injective(lvl::VirtualSparseHashLevel, ctx, accs) = true    
 is_concurrent(lvl::VirtualSparseHashLevel, ctx) = false
 # is_concurrent(lvl::VirtualSparseHashLevel, ctx, ::Union{::typeof(defaultread), ::typeof(walk), ::typeof(gallop), ::typeof(follow)}) = true
 
-=======
->>>>>>> 8cc8bcb9
 struct SparseHashLaminateTraversal
     lvl
     pos
