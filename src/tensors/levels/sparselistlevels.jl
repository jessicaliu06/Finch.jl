--- conflicted
+++ resolved
@@ -147,18 +147,15 @@
     qos_stop
     prev_pos
 end
-<<<<<<< HEAD
+  
+  is_level_injective(lvl::VirtualSparseListLevel, ctx) = [is_level_injective(lvl.lvl, ctx)..., false]
+is_level_concurrent(lvl::VirtualSparseListLevel, ctx) = [is_level_concurrent(lvl.lvl, ctx)..., false]
+is_level_atomic(lvl::VirtualSparseListLevel, ctx) = false
+
+  
+
 function virtualize(ex, ::Type{SparseListLevel{Ti, Tp,  VTp, VTi, Lvl}}, ctx, tag=:lvl) where {Ti, Tp, Lvl, VTi, VTp}
     sym = ctx.freshen(tag)
-=======
-
-is_level_injective(lvl::VirtualSparseListLevel, ctx) = [is_level_injective(lvl.lvl, ctx)..., false]
-is_level_concurrent(lvl::VirtualSparseListLevel, ctx) = [is_level_concurrent(lvl.lvl, ctx)..., false]
-is_level_atomic(lvl::VirtualSparseListLevel, ctx) = false
-
-function virtualize(ex, ::Type{SparseListLevel{Ti, Tp, Lvl}}, ctx, tag=:lvl) where {Ti, Tp, Lvl}
-    sym = freshen(ctx, tag)
->>>>>>> fd813072
     shape = value(:($sym.shape), Int)
     qos_fill = freshen(ctx, sym, :_qos_fill)
     qos_stop = freshen(ctx, sym, :_qos_stop)
