struct SparseRLELevel{Ti, Ptr<:AbstractVector, Left<:AbstractVector, Right<:AbstractVector, Lvl}
    lvl::Lvl
    shape::Ti
    ptr::Ptr
    left::Left
    right::Right
end

const SparseRLE = SparseRLELevel
SparseRLELevel(lvl::Lvl) where {Lvl} = SparseRLELevel{Int}(lvl)
SparseRLELevel(lvl, shape, args...) = SparseRLELevel{typeof(shape)}(lvl, shape, args...)
SparseRLELevel{Ti}(lvl) where {Ti} = SparseRLELevel(lvl, zero(Ti))
SparseRLELevel{Ti}(lvl, shape) where {Ti} = SparseRLELevel{Ti}(lvl, shape, postype(lvl)[1], Ti[], Ti[])
SparseRLELevel{Ti}(lvl::Lvl, shape, ptr::Ptr, left::Left, right::Right) where {Ti, Lvl, Ptr, Left, Right} =
    SparseRLELevel{Ti, Ptr, Left, Right, Lvl}(lvl, Ti(shape), ptr, left, right)

Base.summary(lvl::SparseRLELevel) = "SparseRLE($(summary(lvl.lvl)))"
similar_level(lvl::SparseRLELevel) = SparseRLE(similar_level(lvl.lvl))
similar_level(lvl::SparseRLELevel, dim, tail...) = SparseRLE(similar_level(lvl.lvl, tail...), dim)

function postype(::Type{SparseRLELevel{Ti, Ptr, Left, Right, Lvl}}) where {Ti, Ptr, Left, Right, Lvl}
    return postype(Lvl)
end

function moveto(lvl::SparseRLELevel{Ti}, device) where {Ti}
    lvl_2 = moveto(lvl.lvl, device)
    ptr = moveto(lvl.ptr, device)
    left = moveto(lvl.left, device)
    right = moveto(lvl.right, device)
    return SparseRLELevel{Ti}(lvl_2, lvl.shape, lvl.ptr, lvl.left, lvl.right)
end

pattern!(lvl::SparseRLELevel{Ti}) where {Ti} = 
    SparseRLELevel{Ti}(pattern!(lvl.lvl), lvl.shape, lvl.ptr, lvl.left, lvl.right)

function countstored_level(lvl::SparseRLELevel, pos)
    countstored_level(lvl.lvl, lvl.left[lvl.ptr[pos + 1]]-1)
end

redefault!(lvl::SparseRLELevel{Ti}, init) where {Ti} = 
    SparseRLELevel{Ti}(redefault!(lvl.lvl, init), lvl.shape, lvl.ptr, lvl.left, lvl.right)

function Base.show(io::IO, lvl::SparseRLELevel{Ti, Ptr, Left, Right, Lvl}) where {Ti, Ptr, Left, Right, Lvl}
    if get(io, :compact, false)
        print(io, "SparseRLE(")
    else
        print(io, "SparseRLE{$Ti}(")
    end
    show(io, lvl.lvl)
    print(io, ", ")
    show(IOContext(io, :typeinfo=>Ti), lvl.shape)
    print(io, ", ")
    if get(io, :compact, false)
        print(io, "…")
    else
        show(io, lvl.ptr)
        print(io, ", ")
        show(io, lvl.left)
        print(io, ", ")
        show(io, lvl.right)
    end
    print(io, ")")
end

function display_fiber(io::IO, mime::MIME"text/plain", fbr::SubFiber{<:SparseRLELevel}, depth)
    p = fbr.pos
    lvl = fbr.lvl
    left_endpoints = @view(lvl.left[lvl.ptr[p]:lvl.ptr[p + 1] - 1])

    crds = []
    for l in left_endpoints 
        append!(crds, l)
    end

    print_coord(io, crd) = print(io, crd, ":", lvl.right[lvl.ptr[p]-1+searchsortedfirst(left_endpoints, crd)])  
    get_fbr(crd) = fbr(crd)

    print(io, "SparseRLE (", default(fbr), ") [", ":,"^(ndims(fbr) - 1), "1:", fbr.lvl.shape, "]")
    display_fiber_data(io, mime, fbr, depth, 1, crds, print_coord, get_fbr)
end

@inline level_ndims(::Type{<:SparseRLELevel{Ti, Ptr, Left, Right, Lvl}}) where {Ti, Ptr, Left, Right, Lvl} = 1 + level_ndims(Lvl)
@inline level_size(lvl::SparseRLELevel) = (lvl.shape, level_size(lvl.lvl)...)
@inline level_axes(lvl::SparseRLELevel) = (Base.OneTo(lvl.shape), level_axes(lvl.lvl)...)
@inline level_eltype(::Type{<:SparseRLELevel{Ti, Ptr, Left, Right, Lvl}}) where {Ti, Ptr, Left, Right, Lvl} = level_eltype(Lvl)
@inline level_default(::Type{<:SparseRLELevel{Ti, Ptr, Left, Right, Lvl}}) where {Ti, Ptr, Left, Right, Lvl}= level_default(Lvl)
data_rep_level(::Type{<:SparseRLELevel{Ti, Ptr, Left, Right, Lvl}}) where {Ti, Ptr, Left, Right, Lvl} = SparseData(data_rep_level(Lvl))

(fbr::AbstractFiber{<:SparseRLELevel})() = fbr
function (fbr::SubFiber{<:SparseRLELevel})(idxs...)
    isempty(idxs) && return fbr
    lvl = fbr.lvl
    p = fbr.pos
    r1 = searchsortedlast(@view(lvl.left[lvl.ptr[p]:lvl.ptr[p + 1] - 1]), idxs[end])
    r2 = searchsortedfirst(@view(lvl.right[lvl.ptr[p]:lvl.ptr[p + 1] - 1]), idxs[end])
    q = lvl.ptr[p] + first(r1) - 1
    fbr_2 = SubFiber(lvl.lvl, q)
    r1 != r2 ? default(fbr_2) : fbr_2(idxs[1:end-1]...)
end


mutable struct VirtualSparseRLELevel <: AbstractVirtualLevel
    lvl
    ex
    Ti
    shape
    qos_fill
    qos_stop
    ptr
    left
    right
    prev_pos
end

is_level_injective(lvl::VirtualSparseRLELevel, ctx) = [false, is_level_injective(lvl.lvl, ctx)...]
is_level_concurrent(lvl::VirtualSparseRLELevel, ctx) = [false, is_level_concurrent(lvl.lvl, ctx)...]
is_level_atomic(lvl::VirtualSparseRLELevel, ctx) = false

postype(lvl::VirtualSparseRLELevel) = postype(lvl.lvl)

function virtualize(ex, ::Type{SparseRLELevel{Ti, Ptr, Left, Right, Lvl}}, ctx, tag=:lvl) where {Ti, Ptr, Left, Right, Lvl}
    sym = freshen(ctx, tag)
    shape = value(:($sym.shape), Int)
    qos_fill = freshen(ctx, sym, :_qos_fill)
    qos_stop = freshen(ctx, sym, :_qos_stop)
    dirty = freshen(ctx, sym, :_dirty)
    ptr = freshen(ctx, tag, :_ptr)
    left = freshen(ctx, tag, :_left)
    right = freshen(ctx, tag, :_right)
    push!(ctx.preamble, quote
        $sym = $ex
        $ptr = $sym.ptr
        $left = $sym.left
        $right = $sym.right
    end)
    prev_pos = freshen(ctx, sym, :_prev_pos)
    lvl_2 = virtualize(:($sym.lvl), Lvl, ctx, sym)
    VirtualSparseRLELevel(lvl_2, sym, Ti, shape, qos_fill, qos_stop, ptr, left, right, prev_pos)
end
function lower(lvl::VirtualSparseRLELevel, ctx::AbstractCompiler, ::DefaultStyle)
    quote
        $SparseRLELevel{$(lvl.Ti)}(
            $(ctx(lvl.lvl)),
            $(ctx(lvl.shape)),
            $(lvl.ptr),
            $(lvl.left),
            $(lvl.right),
        )
    end
end

Base.summary(lvl::VirtualSparseRLELevel) = "SparseRLE($(summary(lvl.lvl)))"

function virtual_level_size(lvl::VirtualSparseRLELevel, ctx)
    ext = make_extent(lvl.Ti, literal(lvl.Ti(1.0)), lvl.shape)
    (virtual_level_size(lvl.lvl, ctx)..., ext)
end

function virtual_level_resize!(lvl::VirtualSparseRLELevel, ctx, dims...)
    lvl.shape = getstop(dims[end])
    lvl.lvl = virtual_level_resize!(lvl.lvl, ctx, dims[1:end-1]...)
    lvl
end

function virtual_moveto_level(lvl::VirtualSparseRLELevel, ctx::AbstractCompiler, arch)
    ptr_2 = freshen(ctx.code, lvl.ptr)
    left_2 = freshen(ctx.code, lvl.left)
    right_2 = freshen(ctx.code, lvl.right)
    push!(ctx.code.preamble, quote
        $ptr_2 = $(lvl.ptr)
        $left_2 = $(lvl.left)
        $right_2 = $(lvl.right)
        $(lvl.ptr) = $moveto($(lvl.ptr), $(ctx(arch)))
        $(lvl.left) = $moveto($(lvl.left), $(ctx(arch)))
        $(lvl.right) = $moveto($(lvl.right), $(ctx(arch)))
    end)
    push!(ctx.code.epilogue, quote
        $ptr = $ptr_2
        $left = $left_2
        $right = $right_2
    end)
    virtual_moveto_level(lvl.lvl, ctx, arch)
end

virtual_level_eltype(lvl::VirtualSparseRLELevel) = virtual_level_eltype(lvl.lvl)
virtual_level_default(lvl::VirtualSparseRLELevel) = virtual_level_default(lvl.lvl)

function declare_level!(lvl::VirtualSparseRLELevel, ctx::AbstractCompiler, pos, init)
    Tp = postype(lvl)
    Ti = lvl.Ti
    qos = call(-, call(getindex, :($(lvl.ptr)), call(+, pos, 1)), 1)
    push!(ctx.code.preamble, quote
        $(lvl.qos_fill) = $(Tp(0))
        $(lvl.qos_stop) = $(Tp(0))
    end)
    if issafe(ctx.mode)
        push!(ctx.code.preamble, quote
            $(lvl.prev_pos) = $(Tp(0))
        end)
    end
    lvl.lvl = declare_level!(lvl.lvl, ctx, qos, init)
    return lvl
end

function trim_level!(lvl::VirtualSparseRLELevel, ctx::AbstractCompiler, pos)
    qos = freshen(ctx.code, :qos)
    Tp = postype(lvl)
    push!(ctx.code.preamble, quote
        resize!($(lvl.ptr), $(ctx(pos)) + 1)
        $qos = $(lvl.ptr)[end] - $(Tp(1))
        resize!($(lvl.left), $qos)
        resize!($(lvl.right), $qos)
    end)
    lvl.lvl = trim_level!(lvl.lvl, ctx, value(qos, Tp))
    return lvl
end

function assemble_level!(lvl::VirtualSparseRLELevel, ctx, pos_start, pos_stop)
    pos_start = ctx(cache!(ctx, :p_start, pos_start))
    pos_stop = ctx(cache!(ctx, :p_start, pos_stop))
    return quote
        Finch.resize_if_smaller!($(lvl.ptr), $pos_stop + 1)
        Finch.fill_range!($(lvl.ptr), 0, $pos_start + 1, $pos_stop + 1)
    end
end

function freeze_level!(lvl::VirtualSparseRLELevel, ctx::AbstractCompiler, pos_stop)
    p = freshen(ctx.code, :p)
    pos_stop = ctx(cache!(ctx, :pos_stop, simplify(pos_stop, ctx)))
    qos_stop = freshen(ctx.code, :qos_stop)
    push!(ctx.code.preamble, quote
        for $p = 2:($pos_stop + 1)
            $(lvl.ptr)[$p] += $(lvl.ptr)[$p - 1]
        end
        $qos_stop = $(lvl.ptr)[$pos_stop + 1] - 1
    end)
    lvl.lvl = freeze_level!(lvl.lvl, ctx, value(qos_stop))
    return lvl
end



function instantiate(fbr::VirtualSubFiber{VirtualSparseRLELevel}, ctx, mode::Reader, subprotos, ::Union{typeof(defaultread), typeof(walk)})
    (lvl, pos) = (fbr.lvl, fbr.pos) 
    tag = lvl.ex
    Tp = postype(lvl)
    Ti = lvl.Ti
    my_i_end = freshen(ctx.code, tag, :_i_end)
    my_i_stop = freshen(ctx.code, tag, :_i_stop)
    my_i_start = freshen(ctx.code, tag, :_i_start)
    my_q = freshen(ctx.code, tag, :_q)
    my_q_stop = freshen(ctx.code, tag, :_q_stop)

    Furlable(
        body = (ctx, ext) -> Thunk(
            preamble = quote
                $my_q = $(lvl.ptr)[$(ctx(pos))]
                $my_q_stop = $(lvl.ptr)[$(ctx(pos)) + $(Tp(1))]
                if $my_q < $my_q_stop
                    $my_i_end = $(lvl.right)[$my_q_stop - $(Tp(1))]
                else
                    $my_i_end = $(Ti(0))
                end

            end,
            body = (ctx) -> Sequence([
                Phase(
                    stop = (ctx, ext) -> value(my_i_end),
                    body = (ctx, ext) -> Stepper(
                        seek = (ctx, ext) -> quote
                            if $(lvl.right)[$my_q] < $(ctx(getstart(ext)))
                                $my_q = Finch.scansearch($(lvl.right), $(ctx(getstart(ext))), $my_q, $my_q_stop - 1)
                            end
                        end,
                        preamble = quote
                            $my_i_start = $(lvl.left)[$my_q]
                            $my_i_stop = $(lvl.right)[$my_q]
                        end,
                        stop = (ctx, ext) -> value(my_i_stop),
                        body = (ctx, ext) -> Thunk( 
                            body = (ctx) -> Sequence([
                                Phase(
                                    stop = (ctx, ext) -> call(-, value(my_i_start), getunit(ext)),
                                    body = (ctx, ext) -> Run(Fill(virtual_level_default(lvl))),
                                ),
                                Phase(
                                    body = (ctx,ext) -> Run(
                                        body = Simplify(instantiate(VirtualSubFiber(lvl.lvl, value(my_q)), ctx, mode::Reader, subprotos))
                                    )
                                )
                            ]),
                            epilogue = quote
                                $my_q += ($(ctx(getstop(ext))) == $my_i_stop)
                            end
                        )
                    )
                ),
                Phase(
                    body = (ctx, ext) -> Run(Fill(virtual_level_default(lvl)))
                )
            ])
        )
    )
end


instantiate(fbr::VirtualSubFiber{VirtualSparseRLELevel}, ctx, mode::Updater, protos) = 
    instantiate(VirtualTrackedSubFiber(fbr.lvl, fbr.pos, freshen(ctx.code, :null)), ctx, mode::Updater, protos)

<<<<<<< HEAD
function instantiate_updater(fbr::VirtualTrackedSubFiber{VirtualSparseRLELevel}, ctx, subprotos, ::Union{typeof(defaultupdate), typeof(extrude)})
    #is_serial(ctx.arch) || throw(FinchArchitectureError("SparseRLELevel updater is not concurrent"))
=======
function instantiate(fbr::VirtualTrackedSubFiber{VirtualSparseRLELevel}, ctx, mode::Updater, subprotos, ::Union{typeof(defaultupdate), typeof(extrude)})
>>>>>>> cc4a0a9b
    (lvl, pos) = (fbr.lvl, fbr.pos) 
    tag = lvl.ex
    Tp = postype(lvl)
    Ti = lvl.Ti
    qos = freshen(ctx.code, tag, :_qos)
    qos_fill = lvl.qos_fill
    qos_stop = lvl.qos_stop
    dirty = freshen(ctx.code, tag, :dirty)
    
    Furlable(
        body = (ctx, ext) -> Thunk(
            preamble = quote
                $qos = $qos_fill + 1
                $(if issafe(ctx.mode)
                    quote
                        $(lvl.prev_pos) < $(ctx(pos)) || throw(FinchProtocolError("SparseRLELevels cannot be updated multiple times"))
                    end
                end)
            end,

            body = (ctx) -> AcceptRun(
                body = (ctx, ext) -> Thunk(
                    preamble = quote
                        if $qos > $qos_stop
                            $qos_stop = max($qos_stop << 1, 1)
                            Finch.resize_if_smaller!($(lvl.left), $qos_stop)
                            Finch.resize_if_smaller!($(lvl.right), $qos_stop)
                            $(contain(ctx_2->assemble_level!(lvl.lvl, ctx_2, value(qos, Tp), value(qos_stop, Tp)), ctx))
                        end
                        $dirty = false
                    end,
<<<<<<< HEAD
                    body = (ctx) -> instantiate_updater(VirtualTrackedSubFiber(lvl.lvl, value(qos, Tp), dirty), ctx, subprotos),
=======
                    body = (ctx) -> instantiate(VirtualTrackedSubFiber(lvl.lvl, value(qos, lvl.Tp), dirty), ctx, mode, subprotos),
>>>>>>> cc4a0a9b
                    epilogue = quote
                        if $dirty
                            $(fbr.dirty) = true
                            $(lvl.left)[$qos] = $(ctx(getstart(ext)))
                            $(lvl.right)[$qos] = $(ctx(getstop(ext)))
                            $(qos) += $(Tp(1))
                            $(if issafe(ctx.mode)
                                quote
                                    $(lvl.prev_pos) = $(ctx(pos))
                                end
                            end)
                        end
                    end
                )
            ),
            epilogue = quote
                $(lvl.ptr)[$(ctx(pos)) + 1] = $qos - $qos_fill - 1
                $qos_fill = $qos - 1
            end
        )
    )
end<|MERGE_RESOLUTION|>--- conflicted
+++ resolved
@@ -285,7 +285,7 @@
                                 ),
                                 Phase(
                                     body = (ctx,ext) -> Run(
-                                        body = Simplify(instantiate(VirtualSubFiber(lvl.lvl, value(my_q)), ctx, mode::Reader, subprotos))
+                                        body = Simplify(instantiate(VirtualSubFiber(lvl.lvl, value(my_q)), ctx, mode, subprotos))
                                     )
                                 )
                             ]),
@@ -305,14 +305,9 @@
 
 
 instantiate(fbr::VirtualSubFiber{VirtualSparseRLELevel}, ctx, mode::Updater, protos) = 
-    instantiate(VirtualTrackedSubFiber(fbr.lvl, fbr.pos, freshen(ctx.code, :null)), ctx, mode::Updater, protos)
-
-<<<<<<< HEAD
-function instantiate_updater(fbr::VirtualTrackedSubFiber{VirtualSparseRLELevel}, ctx, subprotos, ::Union{typeof(defaultupdate), typeof(extrude)})
-    #is_serial(ctx.arch) || throw(FinchArchitectureError("SparseRLELevel updater is not concurrent"))
-=======
+    instantiate(VirtualTrackedSubFiber(fbr.lvl, fbr.pos, freshen(ctx.code, :null)), ctx, mode, protos)
+
 function instantiate(fbr::VirtualTrackedSubFiber{VirtualSparseRLELevel}, ctx, mode::Updater, subprotos, ::Union{typeof(defaultupdate), typeof(extrude)})
->>>>>>> cc4a0a9b
     (lvl, pos) = (fbr.lvl, fbr.pos) 
     tag = lvl.ex
     Tp = postype(lvl)
@@ -344,11 +339,7 @@
                         end
                         $dirty = false
                     end,
-<<<<<<< HEAD
-                    body = (ctx) -> instantiate_updater(VirtualTrackedSubFiber(lvl.lvl, value(qos, Tp), dirty), ctx, subprotos),
-=======
-                    body = (ctx) -> instantiate(VirtualTrackedSubFiber(lvl.lvl, value(qos, lvl.Tp), dirty), ctx, mode, subprotos),
->>>>>>> cc4a0a9b
+                    body = (ctx) -> instantiate(VirtualTrackedSubFiber(lvl.lvl, value(qos, Tp), dirty), ctx, mode, subprotos),
                     epilogue = quote
                         if $dirty
                             $(fbr.dirty) = true
