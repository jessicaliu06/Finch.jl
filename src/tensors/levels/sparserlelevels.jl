struct SparseRLELevel{Ti, Tp, VTp<:AbstractVector, VLTi<:AbstractVector, VRTi<:AbstractVector, Lvl}
    lvl::Lvl
    shape::Ti
    ptr::VTp
    left::VLTi
    right::VRTi
end

const SparseRLE = SparseRLELevel
SparseRLELevel(lvl:: Lvl) where {Lvl} = SparseRLELevel{indextype(Lvl)}(lvl)
SparseRLELevel(lvl, shape, args...) = SparseRLELevel{typeof(shape)}(lvl, shape, args...)
SparseRLELevel{Ti}(lvl, args...) where {Ti} =
    SparseRLELevel{Ti,
        postype(typeof(lvl)),
        (memory_type(typeof(lvl))){postype(typeof(lvl)), 1},
        (memory_type(typeof(lvl))){Ti, 1},
        (memory_type(typeof(lvl))){Ti, 1},
        typeof(lvl)}(lvl, args...)
#SparseRLELevel{Ti, Tp}(lvl, args...) where {Ti, Tp} = SparseRLELevel{Ti, Tp, typeof(lvl)}(lvl, args...)

SparseRLELevel{Ti, Tp, VTp, VLTi, VRTi, Lvl}(lvl) where {Ti, Tp, VTp, VLTi, VRTi, Lvl} = SparseRLELevel{Ti, Tp, VTp, VLTi, VRTi, Lvl}(lvl, zero(Ti))
SparseRLELevel{Ti, Tp, VTp, VLTi, VRTi, Lvl}(lvl, shape) where {Ti, Tp, VTp, VLTi, VRTi, Lvl} = 
    SparseRLELevel{Ti, Tp, VTp, VLTi, VRTi, Lvl}(lvl, shape, single(VTp), empty(VLTi), empty(VRTi))

Base.summary(lvl::SparseRLELevel) = "SparseRLE($(summary(lvl.lvl)))"
similar_level(lvl::SparseRLELevel) = SparseRLE(similar_level(lvl.lvl))
similar_level(lvl::SparseRLELevel, dim, tail...) = SparseRLE(similar_level(lvl.lvl, tail...), dim)

function memory_type(::Type{SparseRLELevel{Ti, Tp, VTp, VLTi, VRTi, Lvl}}) where {Ti, Tp, VTp, VLTi, VRTi, Lvl}
    return containertype(VTp)
end

function postype(::Type{SparseRLELevel{Ti, Tp, VTp, VLTi, VRTi, Lvl}}) where {Ti, Tp, VTp, VLTi, VRTi, Lvl}
    return Tp
end

function indextype(::Type{SparseRLELevel{Ti, Tp, VTp, VLTi, VRTi, Lvl}}) where {Ti, Tp, VTp, VLTi, VRTi, Lvl}
    return indextype(Ti)
end

function moveto(lvl::SparseRLELevel{Ti, Tp, VTp, VLTi, VRTi, Lvl}, ::Type{MemType}) where {Ti, Tp, VTp, VLTi, VRTi, Lvl, MemType <: AbstractArray}
    lvl_2 = moveto(lvl.lvl, MemType)
    ptr_2 = MemType{Tp, 1}(lvl.ptr)
    left_2 = MemType{Ti, 1}(lvl.left)
    right_2 = MemType{Ti, 1}(lvl.right)
    return SparseRLELevel{Ti, Tp, MemType{Tp, 1}, MemType{Ti, 1}, MemType{Ti, 1}, typeof(lvl_2)}(lvl_2, lvl.shape, ptr_2, left_2, right_2)
end

pattern!(lvl::SparseRLELevel{Ti, Tp, VTp, VLTi, VRTi, Lvl}) where {Ti, Tp, VTp, VLTi, VRTi, Lvl} = 
    SparseRLELevel{Ti, Tp, VTp, VLTi, VRTi, Lvl}(pattern!(lvl.lvl), lvl.shape, lvl.ptr, lvl.left, lvl.right)

function countstored_level(lvl::SparseRLELevel, pos)
    countstored_level(lvl.lvl, lvl.left[lvl.ptr[pos + 1]]-1)
end

redefault!(lvl::SparseRLELevel{Ti, Tp, VTp, VLTi, VRTi, Lvl}, init) where {Ti, Tp, VTp, VLTi, VRTi, Lvl} = 
    SparseRLELevel{Ti, Tp, VTp, VLTi, VRTi, Lvl}(redefault!(lvl.lvl, init), lvl.shape, lvl.ptr, lvl.left, lvl.right)

function Base.show(io::IO, lvl::SparseRLELevel{Ti, Tp, VTp, VLTi, VRTi, Lvl}) where {Ti, Tp, VTp, VLTi, VRTi, Lvl}
    if get(io, :compact, false)
        print(io, "SparseRLE(")
    else
        print(io, "SparseRLE{$Ti, $Tp, $VTp, $VLTi, $VRTi, $Lvl}(")
    end
    show(io, lvl.lvl)
    print(io, ", ")
    show(IOContext(io, :typeinfo=>Ti), lvl.shape)
    print(io, ", ")
    if get(io, :compact, false)
        print(io, "…")
    else
        show(IOContext(io, :typeinfo=>VTp), lvl.ptr)
        print(io, ", ")
        show(IOContext(io, :typeinfo=>VLTi), lvl.left)
        print(io, ", ")
        show(IOContext(io, :typeinfo=>VRTi), lvl.right)
    end
    print(io, ")")
end

function display_fiber(io::IO, mime::MIME"text/plain", fbr::SubFiber{<:SparseRLELevel}, depth)
    p = fbr.pos
    lvl = fbr.lvl
    left_endpoints = @view(lvl.left[lvl.ptr[p]:lvl.ptr[p + 1] - 1])

    crds = []
    for l in left_endpoints 
        append!(crds, l)
    end

    print_coord(io, crd) = print(io, crd, ":", lvl.right[lvl.ptr[p]-1+searchsortedfirst(left_endpoints, crd)])  
    get_fbr(crd) = fbr(crd)

    print(io, "SparseRLE (", default(fbr), ") [", ":,"^(ndims(fbr) - 1), "1:", fbr.lvl.shape, "]")
    display_fiber_data(io, mime, fbr, depth, 1, crds, print_coord, get_fbr)
end

@inline level_ndims(::Type{<:SparseRLELevel{Ti, Tp, VTp, VLTi, VRTi, Lvl}}) where {Ti, Tp, VTp, VLTi, VRTi, Lvl} = 1 + level_ndims(Lvl)
@inline level_size(lvl::SparseRLELevel) = (lvl.shape, level_size(lvl.lvl)...)
@inline level_axes(lvl::SparseRLELevel) = (Base.OneTo(lvl.shape), level_axes(lvl.lvl)...)
@inline level_eltype(::Type{<:SparseRLELevel{Ti, Tp, VTp, VLTi, VRTi, Lvl}}) where {Ti, Tp, VTp, VLTi, VRTi, Lvl} = level_eltype(Lvl)
@inline level_default(::Type{<:SparseRLELevel{Ti, Tp, VTp, VLTi, VRTi, Lvl}}) where {Ti, Tp, VTp, VLTi, VRTi, Lvl}= level_default(Lvl)
data_rep_level(::Type{<:SparseRLELevel{Ti, Tp, VTp, VLTi, VRTi, Lvl}}) where {Ti, Tp, VTp, VLTi, VRTi, Lvl} = SparseData(data_rep_level(Lvl))

(fbr::AbstractFiber{<:SparseRLELevel})() = fbr
function (fbr::SubFiber{<:SparseRLELevel})(idxs...)
    isempty(idxs) && return fbr
    lvl = fbr.lvl
    p = fbr.pos
    r1 = searchsortedlast(@view(lvl.left[lvl.ptr[p]:lvl.ptr[p + 1] - 1]), idxs[end])
    r2 = searchsortedfirst(@view(lvl.right[lvl.ptr[p]:lvl.ptr[p + 1] - 1]), idxs[end])
    q = lvl.ptr[p] + first(r1) - 1
    fbr_2 = SubFiber(lvl.lvl, q)
    r1 != r2 ? default(fbr_2) : fbr_2(idxs[1:end-1]...)
end

mutable struct VirtualSparseRLELevel <: AbstractVirtualLevel
    lvl
    ex
    Ti
    Tp
    shape
    qos_fill
    qos_stop
<<<<<<< HEAD
    VTp
    VLTi
    VRTi
    Lvl
end
function virtualize(ex, ::Type{SparseRLELevel{Ti, Tp, VTp, VLTi, VRTi, Lvl}}, ctx, tag=:lvl) where {Ti, Tp, VTp, VLTi, VRTi, Lvl}
    sym = ctx.freshen(tag)
=======
    prev_pos
end

is_level_injective(lvl::VirtualSparseRLELevel, ctx) = [false, is_level_injective(lvl.lvl, ctx)...]
is_level_concurrent(lvl::VirtualSparseRLELevel, ctx) = [false, is_level_concurrent(lvl.lvl, ctx)...]
is_level_atomic(lvl::VirtualSparseRLELevel, ctx) = false

function virtualize(ex, ::Type{SparseRLELevel{Ti, Tp, Lvl}}, ctx, tag=:lvl) where {Ti, Tp, Lvl}
    sym = freshen(ctx, tag)
>>>>>>> fd813072
    shape = value(:($sym.shape), Int)
    qos_fill = freshen(ctx, sym, :_qos_fill)
    qos_stop = freshen(ctx, sym, :_qos_stop)
    dirty = freshen(ctx, sym, :_dirty)
    push!(ctx.preamble, quote
        $sym = $ex
    end)
    prev_pos = freshen(ctx, sym, :_prev_pos)
    lvl_2 = virtualize(:($sym.lvl), Lvl, ctx, sym)
<<<<<<< HEAD
    VirtualSparseRLELevel(lvl_2, sym, Ti, Tp, shape, qos_fill, qos_stop, VTp, VLTi, VRTi, Lvl)
=======
    VirtualSparseRLELevel(lvl_2, sym, Ti, Tp, shape, qos_fill, qos_stop, prev_pos)
>>>>>>> fd813072
end
function lower(lvl::VirtualSparseRLELevel, ctx::AbstractCompiler, ::DefaultStyle)
    quote
        $SparseRLELevel{$(lvl.Ti), $(lvl.Tp), $(lvl.VTp), $(lvl.VLTi), $(lvl.VRTi), $(lvl.Lvl)}(
            $(ctx(lvl.lvl)),
            $(ctx(lvl.shape)),
            $(lvl.ex).ptr,
            $(lvl.ex).left,
            $(lvl.ex).right,
        )
    end
end

Base.summary(lvl::VirtualSparseRLELevel) = "SparseRLE($(summary(lvl.lvl)))"

function virtual_level_size(lvl::VirtualSparseRLELevel, ctx)
    ext = make_extent(lvl.Ti, literal(lvl.Ti(1.0)), lvl.shape)
    (virtual_level_size(lvl.lvl, ctx)..., ext)
end

function virtual_level_resize!(lvl::VirtualSparseRLELevel, ctx, dims...)
    lvl.shape = getstop(dims[end])
    lvl.lvl = virtual_level_resize!(lvl.lvl, ctx, dims[1:end-1]...)
    lvl
end


virtual_level_eltype(lvl::VirtualSparseRLELevel) = virtual_level_eltype(lvl.lvl)
virtual_level_default(lvl::VirtualSparseRLELevel) = virtual_level_default(lvl.lvl)

function declare_level!(lvl::VirtualSparseRLELevel, ctx::AbstractCompiler, pos, init)
    Tp = lvl.Tp
    Ti = lvl.Ti
    qos = call(-, call(getindex, :($(lvl.ex).ptr), call(+, pos, 1)), 1)
    push!(ctx.code.preamble, quote
        $(lvl.qos_fill) = $(Tp(0))
        $(lvl.qos_stop) = $(Tp(0))
    end)
    if issafe(ctx.mode)
        push!(ctx.code.preamble, quote
            $(lvl.prev_pos) = $(Tp(0))
        end)
    end
    lvl.lvl = declare_level!(lvl.lvl, ctx, qos, init)
    return lvl
end

function trim_level!(lvl::VirtualSparseRLELevel, ctx::AbstractCompiler, pos)
    qos = freshen(ctx.code, :qos)
    push!(ctx.code.preamble, quote
        resize!($(lvl.ex).ptr, $(ctx(pos)) + 1)
        $qos = $(lvl.ex).ptr[end] - $(lvl.Tp(1))
        resize!($(lvl.ex).left, $qos)
        resize!($(lvl.ex).right, $qos)
    end)
    lvl.lvl = trim_level!(lvl.lvl, ctx, value(qos, lvl.Tp))
    return lvl
end

function assemble_level!(lvl::VirtualSparseRLELevel, ctx, pos_start, pos_stop)
    pos_start = ctx(cache!(ctx, :p_start, pos_start))
    pos_stop = ctx(cache!(ctx, :p_start, pos_stop))
    return quote
        Finch.resize_if_smaller!($(lvl.ex).ptr, $pos_stop + 1)
        Finch.fill_range!($(lvl.ex).ptr, 0, $pos_start + 1, $pos_stop + 1)
    end
end

function freeze_level!(lvl::VirtualSparseRLELevel, ctx::AbstractCompiler, pos_stop)
    p = freshen(ctx.code, :p)
    pos_stop = ctx(cache!(ctx, :pos_stop, simplify(pos_stop, ctx)))
    qos_stop = freshen(ctx.code, :qos_stop)
    push!(ctx.code.preamble, quote
        for $p = 2:($pos_stop + 1)
            $(lvl.ex).ptr[$p] += $(lvl.ex).ptr[$p - 1]
        end
        $qos_stop = $(lvl.ex).ptr[$pos_stop + 1] - 1
    end)
    lvl.lvl = freeze_level!(lvl.lvl, ctx, value(qos_stop))
    return lvl
end



function instantiate_reader(fbr::VirtualSubFiber{VirtualSparseRLELevel}, ctx, subprotos, ::Union{typeof(defaultread), typeof(walk)})
    (lvl, pos) = (fbr.lvl, fbr.pos) 
    tag = lvl.ex
    Tp = lvl.Tp
    Ti = lvl.Ti
    my_i_end = freshen(ctx.code, tag, :_i_end)
    my_i_stop = freshen(ctx.code, tag, :_i_stop)
    my_i_start = freshen(ctx.code, tag, :_i_start)
    my_q = freshen(ctx.code, tag, :_q)
    my_q_stop = freshen(ctx.code, tag, :_q_stop)

    Furlable(
        body = (ctx, ext) -> Thunk(
            preamble = quote
                $my_q = $(lvl.ex).ptr[$(ctx(pos))]
                $my_q_stop = $(lvl.ex).ptr[$(ctx(pos)) + $(Tp(1))]
                if $my_q < $my_q_stop
                    $my_i_end = $(lvl.ex).right[$my_q_stop - $(Tp(1))]
                else
                    $my_i_end = $(Ti(0))
                end

            end,
            body = (ctx) -> Sequence([
                Phase(
                    stop = (ctx, ext) -> value(my_i_end),
                    body = (ctx, ext) -> Stepper(
                        seek = (ctx, ext) -> quote
                            if $(lvl.ex).right[$my_q] < $(ctx(getstart(ext)))
                                $my_q = Finch.scansearch($(lvl.ex).right, $(ctx(getstart(ext))), $my_q, $my_q_stop - 1)
                            end
                        end,
                        body = Thunk(
                            preamble = quote
                                $my_i_start = $(lvl.ex).left[$my_q]
                                $my_i_stop = $(lvl.ex).right[$my_q]
                            end,
                            body = (ctx) -> Step(
                                stop = (ctx, ext) -> value(my_i_stop),
                                body = (ctx, ext) -> Thunk( 
                                    body = (ctx) -> Sequence([
                                        Phase(
                                            stop = (ctx, ext) -> call(-, value(my_i_start), getunit(ext)),
                                            body = (ctx, ext) -> Run(Fill(virtual_level_default(lvl))),
                                        ),
                                        Phase(
                                            body = (ctx,ext) -> Run(
                                                body = Simplify(instantiate_reader(VirtualSubFiber(lvl.lvl, value(my_q)), ctx, subprotos))
                                            )
                                        )
                                    ]),
                                    epilogue = quote
                                        $my_q += ($(ctx(getstop(ext))) == $my_i_stop)
                                    end
                                )
                            )
                        )
                    )
                ),
                Phase(
                    body = (ctx, ext) -> Run(Fill(virtual_level_default(lvl)))
                )
            ])
        )
    )
end


instantiate_updater(fbr::VirtualSubFiber{VirtualSparseRLELevel}, ctx, protos) = 
    instantiate_updater(VirtualTrackedSubFiber(fbr.lvl, fbr.pos, freshen(ctx.code, :null)), ctx, protos)

function instantiate_updater(fbr::VirtualTrackedSubFiber{VirtualSparseRLELevel}, ctx, subprotos, ::Union{typeof(defaultupdate), typeof(extrude)})
    (lvl, pos) = (fbr.lvl, fbr.pos) 
    tag = lvl.ex
    Tp = lvl.Tp
    Ti = lvl.Ti
    qos = freshen(ctx.code, tag, :_qos)
    qos_fill = lvl.qos_fill
    qos_stop = lvl.qos_stop
    dirty = freshen(ctx.code, tag, :dirty)
    
    Furlable(
        body = (ctx, ext) -> Thunk(
            preamble = quote
                $qos = $qos_fill + 1
                $(if issafe(ctx.mode)
                    quote
                        $(lvl.prev_pos) < $(ctx(pos)) || throw(FinchProtocolError("SparseRLELevels cannot be updated multiple times"))
                    end
                end)
            end,

            body = (ctx) -> AcceptRun(
                body = (ctx, ext) -> Thunk(
                    preamble = quote
                        if $qos > $qos_stop
                            $qos_stop = max($qos_stop << 1, 1)
                            Finch.resize_if_smaller!($(lvl.ex).left, $qos_stop)
                            Finch.resize_if_smaller!($(lvl.ex).right, $qos_stop)
                            $(contain(ctx_2->assemble_level!(lvl.lvl, ctx_2, value(qos, lvl.Tp), value(qos_stop, lvl.Tp)), ctx))
                        end
                        $dirty = false
                    end,
                    body = (ctx) -> instantiate_updater(VirtualTrackedSubFiber(lvl.lvl, value(qos, lvl.Tp), dirty), ctx, subprotos),
                    epilogue = quote
                        if $dirty
                            $(fbr.dirty) = true
                            $(lvl.ex).left[$qos] = $(ctx(getstart(ext)))
                            $(lvl.ex).right[$qos] = $(ctx(getstop(ext)))
                            $(qos) += $(Tp(1))
                            $(if issafe(ctx.mode)
                                quote
                                    $(lvl.prev_pos) = $(ctx(pos))
                                end
                            end)
                        end
                    end
                )
            ),
            epilogue = quote
                $(lvl.ex).ptr[$(ctx(pos)) + 1] = $qos - $qos_fill - 1
                $qos_fill = $qos - 1
            end
        )
    )
end<|MERGE_RESOLUTION|>--- conflicted
+++ resolved
@@ -114,6 +114,10 @@
     r1 != r2 ? default(fbr_2) : fbr_2(idxs[1:end-1]...)
 end
 
+  is_level_injective(lvl::VirtualSparseRLELevel, ctx) = [false, is_level_injective(lvl.lvl, ctx)...]
+is_level_concurrent(lvl::VirtualSparseRLELevel, ctx) = [false, is_level_concurrent(lvl.lvl, ctx)...]
+is_level_atomic(lvl::VirtualSparseRLELevel, ctx) = false
+  
 mutable struct VirtualSparseRLELevel <: AbstractVirtualLevel
     lvl
     ex
@@ -122,25 +126,15 @@
     shape
     qos_fill
     qos_stop
-<<<<<<< HEAD
     VTp
     VLTi
     VRTi
     Lvl
-end
+    prev_pos
+end
+  
 function virtualize(ex, ::Type{SparseRLELevel{Ti, Tp, VTp, VLTi, VRTi, Lvl}}, ctx, tag=:lvl) where {Ti, Tp, VTp, VLTi, VRTi, Lvl}
     sym = ctx.freshen(tag)
-=======
-    prev_pos
-end
-
-is_level_injective(lvl::VirtualSparseRLELevel, ctx) = [false, is_level_injective(lvl.lvl, ctx)...]
-is_level_concurrent(lvl::VirtualSparseRLELevel, ctx) = [false, is_level_concurrent(lvl.lvl, ctx)...]
-is_level_atomic(lvl::VirtualSparseRLELevel, ctx) = false
-
-function virtualize(ex, ::Type{SparseRLELevel{Ti, Tp, Lvl}}, ctx, tag=:lvl) where {Ti, Tp, Lvl}
-    sym = freshen(ctx, tag)
->>>>>>> fd813072
     shape = value(:($sym.shape), Int)
     qos_fill = freshen(ctx, sym, :_qos_fill)
     qos_stop = freshen(ctx, sym, :_qos_stop)
@@ -150,11 +144,7 @@
     end)
     prev_pos = freshen(ctx, sym, :_prev_pos)
     lvl_2 = virtualize(:($sym.lvl), Lvl, ctx, sym)
-<<<<<<< HEAD
-    VirtualSparseRLELevel(lvl_2, sym, Ti, Tp, shape, qos_fill, qos_stop, VTp, VLTi, VRTi, Lvl)
-=======
-    VirtualSparseRLELevel(lvl_2, sym, Ti, Tp, shape, qos_fill, qos_stop, prev_pos)
->>>>>>> fd813072
+    VirtualSparseRLELevel(lvl_2, sym, Ti, Tp, shape, qos_fill, qos_stop, VTp, VLTi, VRTi, Lvl, prev_pos)
 end
 function lower(lvl::VirtualSparseRLELevel, ctx::AbstractCompiler, ::DefaultStyle)
     quote
