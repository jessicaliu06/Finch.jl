--- conflicted
+++ resolved
@@ -23,11 +23,7 @@
 │ ├─[1]: 20.0
 │ ├─[3]: 40.0
 """
-<<<<<<< HEAD
-struct SparseVBLLevel{Ti, Tp, Vp<:AbstractVector, Vi<:AbstractVector, VTo<:AbstractVector, Lvl} <: AbstractLevel
-=======
 struct SparseVBLLevel{Ti, Ptr<:AbstractVector, Idx<:AbstractVector, Ofs<:AbstractVector, Lvl}
->>>>>>> cfe2b00a
     lvl::Lvl
     shape::Ti
     ptr::Ptr
