--- conflicted
+++ resolved
@@ -110,6 +110,10 @@
     return fbr_2(idxs[1:end-1]...)
 end
 
+  is_level_injective(lvl::VirtualSparseVBLLevel, ctx) = [is_level_injective(lvl.lvl, ctx)..., false]
+is_level_concurrent(lvl::VirtualSparseVBLLevel, ctx) = [is_level_concurrent(lvl.lvl, ctx)..., false]
+is_level_atomic(lvl::VirtualSparseVBLLevel, ctx) = false
+  
 mutable struct VirtualSparseVBLLevel <: AbstractVirtualLevel
     lvl
     ex
@@ -121,25 +125,14 @@
     ros_fill
     ros_stop
     dirty
-<<<<<<< HEAD
     VTp
     VTi
     VTo
     Lvl
+    prev_pos
 end
 function virtualize(ex, ::Type{SparseVBLLevel{Ti, Tp, VTp, VTi, VTo, Lvl}}, ctx, tag=:lvl) where {Ti, Tp, VTp, VTi, VTo, Lvl}
     sym = ctx.freshen(tag)
-=======
-    prev_pos
-end
-
-is_level_injective(lvl::VirtualSparseVBLLevel, ctx) = [is_level_injective(lvl.lvl, ctx)..., false]
-is_level_concurrent(lvl::VirtualSparseVBLLevel, ctx) = [is_level_concurrent(lvl.lvl, ctx)..., false]
-is_level_atomic(lvl::VirtualSparseVBLLevel, ctx) = false
-
-function virtualize(ex, ::Type{SparseVBLLevel{Ti, Tp, Lvl}}, ctx, tag=:lvl) where {Ti, Tp, Lvl}
-    sym = freshen(ctx, tag)
->>>>>>> fd813072
     shape = value(:($sym.shape), Int)
     qos_fill = freshen(ctx, sym, :_qos_fill)
     qos_stop = freshen(ctx, sym, :_qos_stop)
@@ -151,11 +144,8 @@
     end)
     prev_pos = freshen(ctx, sym, :_prev_pos)
     lvl_2 = virtualize(:($sym.lvl), Lvl, ctx, sym)
-<<<<<<< HEAD
-    VirtualSparseVBLLevel(lvl_2, sym, Ti, Tp, shape, qos_fill, qos_stop, ros_fill, ros_stop, dirty, VTp, VTi, VTo, Lvl)
-=======
-    VirtualSparseVBLLevel(lvl_2, sym, Ti, Tp, shape, qos_fill, qos_stop, ros_fill, ros_stop, dirty, prev_pos)
->>>>>>> fd813072
+
+    VirtualSparseVBLLevel(lvl_2, sym, Ti, Tp, shape, qos_fill, qos_stop, ros_fill, ros_stop, dirty, VTp, VTi, VTo, Lvl, prev_pos)
 end
 function lower(lvl::VirtualSparseVBLLevel, ctx::AbstractCompiler, ::DefaultStyle)
     quote
