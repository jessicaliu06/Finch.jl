--- conflicted
+++ resolved
@@ -200,21 +200,12 @@
 function unfurl(ctx, arr::VirtualBandMaskColumn, ext, mode, proto::typeof(defaultread))
     Sequence([
         Phase(;
-<<<<<<< HEAD
             stop=(ctx, ext) -> call(-, arr.j_lo, 1),
             body=(ctx, ext) -> Run(; body=FillLeaf(false)),
         ),
         Phase(;
-            stop = (ctx, ext) -> arr.j_hi,
-            body = (ctx, ext) -> Run(; body=FillLeaf(true)),
-=======
-            stop=(ctx, ext) -> value(:($(ctx(j)) - 1)),
-            body=(ctx, ext) -> Run(; body=FillLeaf(false)),
-        ),
-        Phase(;
-            stop=(ctx, ext) -> k,
+            stop=(ctx, ext) -> arr.j_hi,
             body=(ctx, ext) -> Run(; body=FillLeaf(true)),
->>>>>>> 049895c4
         ),
         Phase(;
             body=(ctx, ext) -> Run(; body=FillLeaf(false))
