struct FinchConcurrencyError
    msg
end

"""
    is_injective(ctx, tns)

Returns a vector of booleans, one for each dimension of the tensor, indicating
whether the access is injective in that dimension.  A dimension is injective if
each index in that dimension maps to a different memory space in the underlying
array.
"""
function is_injective end

"""
    is_atomic(ctx, tns)

    Returns a tuple (below, overall) where below is a vector, indicating which indicies have an atomic that guards them, 
    and overall is a boolean that indicates is the last level had an atomic guarding it.
"""
function is_atomic end

"""
    is_concurrent(ctx, tns)

    Returns a vector of booleans, one for each dimension of the tensor, indicating
    whether the index can be written to without any execution state. So if a matrix returns [true, false],
    then we can write to A[i, j] and A[i_2, j] without any shared execution state between the two, but
    we can't write to A[i, j] and A[i, j_2] without carrying over execution state.
"""
function is_concurrent end

"""
ensure_concurrent(root, ctx)

Ensures that all nonlocal assignments to the tensor root are consistently
accessed with the same indices and associative operator.  Also ensures that the
tensor is either atomic, or accessed by `i` and concurrent and injective on `i`.
"""
function ensure_concurrent(root, ctx)
    @assert @capture root loop(~idx, ~ext, ~body)

    #get local definitions
    locals = Set(filter(!isnothing, map(PostOrderDFS(body)) do node
        if @capture(node, declare(~tns, ~init)) tns end
    end))

    #get nonlocal assignments and group by root
    nonlocal_assigns = Dict()
    for node in PostOrderDFS(body)
        if @capture(node, assign(~lhs, ~op, ~rhs)) && !(getroot(lhs.tns) in locals) && getroot(lhs.tns) !== nothing #TODO remove the nothing check
            push!(get!(nonlocal_assigns, getroot(lhs.tns), []), node)
        end
    end

    # Get all indicies in the parallel region.
    indicies_in_region = [idx]
    for node in PostOrderDFS(body)
        if  @capture node loop(~idxp, ~ext, ~body)
            if !(idxp in indicies_in_region)
                push!(indicies_in_region, idxp)
            end
        end
    end
    


    for (root, agns) in nonlocal_assigns
        ops = map(agn -> (@capture agn assign(~lhs, ~op, ~rhs); op), agns)
        if !allequal(ops)
            throw(FinchConcurrencyError("Nonlocal assignments to $(root) are not all the same operator"))
        end

        accs = map(agn -> (@capture agn assign(~lhs, ~op, ~rhs); lhs), agns)
        acc = first(accs)
        # The operation must be associative.
        oper = first(ops)
        if !(isassociative(ctx.algebra, oper))
            if (length(ops) == 1)
                if (@capture(acc, access(~tns, ~mode, ~i...)))
                    injectivityIdp:: Vector{Bool} = is_injective(ctx, tns)
                    concurrencyInfo = is_concurrent(ctx, tns)
                    if !all(injectivityIdp) || !all(concurrencyInfo)
                        throw(FinchConcurrencyError("Non-associative operations can only be parallelized in the case of a single injective acceses, but the injectivity is $(injectivity) and the concurrency is $(concurrencyInfo)."))
                    else

<<<<<<< HEAD
                        continue # We pass via a single assignment that is completely injective.
                    end
                else
                    throw(FinchConcurrencyError("Assignment $(acc) is invalid!"))
                end
            end
            throw(FinchConcurrencyError("Nonlocal assignments to $(root) via $(oper) are not associative"))
=======
        if !(
                (@capture(acc, access(~tns, ~mode, ~i..., idx)) && is_injective(ctx, tns)[length(i) + 1]) ||
                isassociative(ctx.algebra, first(ops))
            )
            throw(FinchConcurrencyError("Nonlocal assignments to $(root) are not associative"))
>>>>>>> 765dc63c
        end
        # If the acceses are different, then all acceses must be atomic.
        if !allequal(accs)
            for acc in accs
                (below, _) = is_atomic(ctx, acc.tns)
                concurrencyInfo = is_concurrent(ctx, acc.tns)
                if !all(below) || !all(concurrencyInfo)
                    throw(FinchConcurrencyError("Nonlocal assignments to $(root) are not all the same access so concurrency and atomics are needed on all acceses!"))
                end
            end 
            continue
        else
            #Since all operations/acceses are the same, a more fine grained analysis takes place:
            #Every access must be injective or they must all be atomic.
            if (@capture(acc, access(~tns, ~mode, ~i...)))
                locations_with_parallel_vars = []
                injectivity:: Vector{Bool} = is_injective(ctx, tns)
                concurrencyInfo = is_concurrent(ctx, acc.tns)
                for loc in 1:length(i)
                    if i[loc] in indicies_in_region
                        push!(locations_with_parallel_vars, loc + 1)
                        #off by one should go away
                    end
                end
                if length(locations_with_parallel_vars) == 0
                    (below, overall) = is_atomic(ctx, acc.tns)
                    if !below[1]
                        throw(FinchConcurrencyError("Assignment $(acc) requires last level atomics!"))
                        # FIXME: we could do atomic operations here.
                    else
                        continue
                    end
                end

<<<<<<< HEAD
                #TODO If we could prove that some indices do not depend on the parallel index, we could exempt them from this somehow.
                if all(injectivity[[x-1 for x in locations_with_parallel_vars]]) && all(concurrencyInfo[[x-1 for x in locations_with_parallel_vars]])
                    continue # We pass due to injectivity!
                end
                # FIXME: This could be more fine grained: atomics need to only protect the non-injectivity. 
                (below, _) = is_atomic(ctx, acc.tns)
                if all(below[locations_with_parallel_vars]) && all(concurrencyInfo[[x-1 for x in locations_with_parallel_vars]])
                    continue # we pass due to atomics!
                else
                    throw(FinchConcurrencyError("Assignment $(acc) requires injectivity or atomics in at least places $(locations_with_parallel_vars), but does not have them, due to injectivity=$(injectivity) and atomics=$(below) and concurrency=$(concurrencyInfo)."))
                end

                #TODO perhaps if the last access is the parallel index, we only need injectivity or atomics on the parallel one, and concurrency on that one only
            else
                throw(FinchConcurrencyError("Assignment $(acc) is invalid! "))

            end
=======
        if !(
            (is_atomic(ctx, acc.tns)) ||
            (@capture(acc, access(~tns, ~mode, ~i..., idx)) && is_injective(ctx, tns)[length(i) + 1])
        )
            throw(FinchConcurrencyError("Cannot prove that $(acc) is safe to update from multiple threads"))
>>>>>>> 765dc63c
        end
    end
    # we validated everything so we are done!
    return root
end<|MERGE_RESOLUTION|>--- conflicted
+++ resolved
@@ -84,7 +84,6 @@
                         throw(FinchConcurrencyError("Non-associative operations can only be parallelized in the case of a single injective acceses, but the injectivity is $(injectivity) and the concurrency is $(concurrencyInfo)."))
                     else
 
-<<<<<<< HEAD
                         continue # We pass via a single assignment that is completely injective.
                     end
                 else
@@ -92,13 +91,6 @@
                 end
             end
             throw(FinchConcurrencyError("Nonlocal assignments to $(root) via $(oper) are not associative"))
-=======
-        if !(
-                (@capture(acc, access(~tns, ~mode, ~i..., idx)) && is_injective(ctx, tns)[length(i) + 1]) ||
-                isassociative(ctx.algebra, first(ops))
-            )
-            throw(FinchConcurrencyError("Nonlocal assignments to $(root) are not associative"))
->>>>>>> 765dc63c
         end
         # If the acceses are different, then all acceses must be atomic.
         if !allequal(accs)
@@ -133,7 +125,6 @@
                     end
                 end
 
-<<<<<<< HEAD
                 #TODO If we could prove that some indices do not depend on the parallel index, we could exempt them from this somehow.
                 if all(injectivity[[x-1 for x in locations_with_parallel_vars]]) && all(concurrencyInfo[[x-1 for x in locations_with_parallel_vars]])
                     continue # We pass due to injectivity!
@@ -149,15 +140,7 @@
                 #TODO perhaps if the last access is the parallel index, we only need injectivity or atomics on the parallel one, and concurrency on that one only
             else
                 throw(FinchConcurrencyError("Assignment $(acc) is invalid! "))
-
             end
-=======
-        if !(
-            (is_atomic(ctx, acc.tns)) ||
-            (@capture(acc, access(~tns, ~mode, ~i..., idx)) && is_injective(ctx, tns)[length(i) + 1])
-        )
-            throw(FinchConcurrencyError("Cannot prove that $(acc) is safe to update from multiple threads"))
->>>>>>> 765dc63c
         end
     end
     # we validated everything so we are done!
