--- conflicted
+++ resolved
@@ -1,53 +1,3 @@
-<<<<<<< HEAD
-@inbounds begin
-        C_lvl = ex.cons.body.lhs.tns.tns.lvl
-        C_lvl_pos_alloc = length(C_lvl.pos)
-        C_lvl_idx_alloc = length(C_lvl.idx)
-        C_lvl_2 = C_lvl.lvl
-        C_lvl_2_val_alloc = length(C_lvl.lvl.val)
-        C_lvl_2_val = 0.0
-        B_lvl = ex.cons.body.rhs.tns.tns.lvl
-        B_lvl_pos_alloc = length(B_lvl.pos)
-        B_lvl_idx_alloc = length(B_lvl.tbl)
-        B_lvl_2 = B_lvl.lvl
-        B_lvl_2_val_alloc = length(B_lvl.lvl.val)
-        B_lvl_2_val = 0.0
-        B_lvl_3 = ex.prod.body.lhs.tns.tns.lvl
-        B_lvl_3_pos_alloc = length(B_lvl_3.pos)
-        B_lvl_3_idx_alloc = length(B_lvl_3.tbl)
-        B_lvl_4 = B_lvl_3.lvl
-        B_lvl_4_val_alloc = length(B_lvl_3.lvl.val)
-        B_lvl_4_val = 0.0
-        A_lvl = ex.prod.body.rhs.tns.tns.lvl
-        A_lvl_pos_alloc = length(A_lvl.pos)
-        A_lvl_idx_alloc = length(A_lvl.idx)
-        A_lvl_2 = A_lvl.lvl
-        A_lvl_2_val_alloc = length(A_lvl.lvl.val)
-        A_lvl_2_val = 0.0
-        i_2_stop = A_lvl.I
-        i_stop = A_lvl.I
-        C_lvl_pos_alloc = length(C_lvl.pos)
-        C_lvl_pos_fill = 1
-        C_lvl_pos_stop = 2
-        C_lvl.pos[1] = 1
-        C_lvl.pos[2] = 1
-        C_lvl_idx_alloc = length(C_lvl.idx)
-        C_lvl_2_val_alloc = (Finch).refill!(C_lvl_2.val, 0.0, 0, 4)
-        C_lvl_pos_stop = 1 + 1
-        (Finch).@regrow! C_lvl.pos C_lvl_pos_alloc C_lvl_pos_stop
-        B_lvl_pos_alloc = length(B_lvl.pos)
-        B_lvl_pos_fill = 1
-        B_lvl_pos_stop = 2
-        B_lvl.pos[1] = 1
-        B_lvl.pos[2] = 1
-        B_lvl_idx_alloc = length(B_lvl.tbl[1])
-        B_lvl_2_val_alloc = (Finch).refill!(B_lvl_2.val, 0.0, 0, 4)
-        B_lvl_pos_alloc < 1 + 1 && (B_lvl_pos_alloc = (Finch).regrow!(B_lvl.pos, B_lvl_pos_alloc, 1 + 1))
-        B_lvl_pos_stop = 1 + 1
-        B_lvl_q = B_lvl.pos[B_lvl_pos_fill]
-        for B_lvl_p_2 = B_lvl_pos_fill:1
-            B_lvl.pos[B_lvl_p_2] = B_lvl_q
-=======
 begin
     C_lvl = ex.cons.body.lhs.tns.tns.lvl
     C_lvl_2 = C_lvl.lvl
@@ -76,49 +26,12 @@
             A_lvl.idx[A_lvl_q]
         else
             1
->>>>>>> 8fca8af2
         end
     A_lvl_i1 = if A_lvl_q < A_lvl_q_stop
             A_lvl.idx[A_lvl_q_stop - 1]
         else
             0
         end
-<<<<<<< HEAD
-        i = 1
-        i_start = i
-        phase_start = i_start
-        phase_stop = (min)(A_lvl_i1, i_stop)
-        if phase_stop >= phase_start
-            i = i
-            i = phase_start
-            while A_lvl_q + 1 < A_lvl_q_stop && A_lvl.idx[A_lvl_q] < phase_start
-                A_lvl_q += 1
-            end
-            while i <= phase_stop
-                i_start_2 = i
-                A_lvl_i = A_lvl.idx[A_lvl_q]
-                phase_stop_2 = (min)(A_lvl_i, phase_stop)
-                i_2 = i
-                if A_lvl_i == phase_stop_2
-                    A_lvl_2_val = A_lvl_2.val[A_lvl_q]
-                    i_3 = phase_stop_2
-                    B_lvl_guard = true
-                    B_lvl_2_val_alloc < B_lvl_q && (B_lvl_2_val_alloc = (Finch).refill!(B_lvl_2.val, 0.0, B_lvl_2_val_alloc, B_lvl_q))
-                    B_lvl_2_val = B_lvl_2.val[B_lvl_q]
-                    B_lvl_guard = false
-                    B_lvl_guard = false
-                    B_lvl_2_val = (+)(A_lvl_2_val, B_lvl_2_val)
-                    B_lvl_2.val[B_lvl_q] = B_lvl_2_val
-                    if !B_lvl_guard
-                        if B_lvl_idx_alloc < B_lvl_q
-                            B_lvl_idx_alloc = (Finch).regrow!(B_lvl.tbl[1], B_lvl_idx_alloc, B_lvl_q)
-                        end
-                        (B_lvl.tbl[1])[B_lvl_q] = i_3
-                        B_lvl_q += 1
-                    end
-                    A_lvl_q += 1
-                else
-=======
     i = 1
     i_start = i
     phase_stop = (min)(A_lvl_i1, A_lvl.I)
@@ -152,66 +65,12 @@
                     B_lvl_3_dirty = true
                     (B_lvl_3.tbl[1])[B_lvl_3_q] = i_3
                     B_lvl_3_q += 1
->>>>>>> 8fca8af2
                 end
                 A_lvl_q += 1
             else
             end
             i = phase_stop_2 + 1
         end
-<<<<<<< HEAD
-        B_lvl.pos[1 + 1] = B_lvl_q
-        B_lvl_pos_fill = 1 + 1
-        q = B_lvl.pos[B_lvl_pos_fill]
-        for p = B_lvl_pos_fill:B_lvl_pos_stop
-            B_lvl.pos[p] = q
-        end
-        C_lvl_q = C_lvl.pos[C_lvl_pos_fill]
-        for C_lvl_p = C_lvl_pos_fill:1
-            C_lvl.pos[C_lvl_p] = C_lvl_q
-        end
-        B_lvl_q_2 = B_lvl.pos[1]
-        B_lvl_q_stop = B_lvl.pos[1 + 1]
-        if B_lvl_q_2 < B_lvl_q_stop
-            B_lvl_i = (B_lvl.tbl[1])[B_lvl_q_2]
-            B_lvl_i_stop = (B_lvl.tbl[1])[B_lvl_q_stop - 1]
-        else
-            B_lvl_i = 1
-            B_lvl_i_stop = 0
-        end
-        i_2 = 1
-        i_2_start = i_2
-        phase_start_4 = i_2_start
-        phase_stop_4 = (min)(B_lvl_i_stop, i_2_stop)
-        if phase_stop_4 >= phase_start_4
-            i_5 = i_2
-            i_2 = phase_start_4
-            while B_lvl_q_2 + 1 < B_lvl_q_stop && (B_lvl.tbl[1])[B_lvl_q_2] < phase_start_4
-                B_lvl_q_2 += 1
-            end
-            while i_2 <= phase_stop_4
-                i_2_start_2 = i_2
-                B_lvl_i = (B_lvl.tbl[1])[B_lvl_q_2]
-                phase_stop_5 = (min)(B_lvl_i, phase_stop_4)
-                i_6 = i_2
-                if B_lvl_i == phase_stop_5
-                    B_lvl_2_val = B_lvl_2.val[B_lvl_q_2]
-                    i_7 = phase_stop_5
-                    C_lvl_2_val_alloc < C_lvl_q && (C_lvl_2_val_alloc = (Finch).refill!(C_lvl_2.val, 0.0, C_lvl_2_val_alloc, C_lvl_q))
-                    C_lvl_isdefault = true
-                    C_lvl_2_val = C_lvl_2.val[C_lvl_q]
-                    C_lvl_isdefault = false
-                    C_lvl_isdefault = false
-                    C_lvl_2_val = (+)(B_lvl_2_val, C_lvl_2_val)
-                    C_lvl_2.val[C_lvl_q] = C_lvl_2_val
-                    if !C_lvl_isdefault
-                        (Finch).@regrow! C_lvl.idx C_lvl_idx_alloc C_lvl_q
-                        C_lvl.idx[C_lvl_q] = i_7
-                        C_lvl_q += 1
-                    end
-                    B_lvl_q_2 += 1
-                else
-=======
         i = phase_stop + 1
     end
     i_start = i
@@ -257,7 +116,6 @@
                     (Finch.resize_if_smaller!)(C_lvl.idx, C_lvl_qos_stop)
                     resize_if_smaller!(C_lvl_2.val, C_lvl_qos_stop)
                     fill_range!(C_lvl_2.val, 0.0, C_lvl_qos, C_lvl_qos_stop)
->>>>>>> 8fca8af2
                 end
                 C_lvl_2_dirty = false
                 C_lvl_2_val = C_lvl_2.val[C_lvl_qos]
