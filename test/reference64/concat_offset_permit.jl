begin
    C_lvl = (ex.bodies[1]).tns.tns.lvl
    C_lvl_2 = C_lvl.lvl
    A_lvl = ((ex.bodies[2]).body.rhs.args[1]).tns.tns.lvl
    A_lvl_2 = A_lvl.lvl
    B_lvl = ((ex.bodies[2]).body.rhs.args[2]).tns.tns.lvl
    B_lvl_2 = B_lvl.lvl
    C_lvl_qos_stop = 0
    resize_if_smaller!(C_lvl.ptr, 1 + 1)
    fill_range!(C_lvl.ptr, 0, 1 + 1, 1 + 1)
    C_lvl_qos = 0 + 1
    phase_stop = min(C_lvl.shape, 0)
    if phase_stop >= 1
        for i_6 = 1:phase_stop
            if C_lvl_qos > C_lvl_qos_stop
                C_lvl_qos_stop = max(C_lvl_qos_stop << 1, 1)
                resize_if_smaller!(C_lvl.idx, C_lvl_qos_stop)
                resize_if_smaller!(C_lvl_2.val, C_lvl_qos_stop)
                fill_range!(C_lvl_2.val, 0.0, C_lvl_qos, C_lvl_qos_stop)
            end
            C_lvl_2.val[C_lvl_qos] = missing
            C_lvl.idx[C_lvl_qos] = i_6
            C_lvl_qos += 1
        end
    end
    phase_stop_2 = min(C_lvl.shape, 10, A_lvl.shape)
    if phase_stop_2 >= 1
        A_lvl_q = A_lvl.ptr[1]
        A_lvl_q_stop = A_lvl.ptr[1 + 1]
        if A_lvl_q < A_lvl_q_stop
            A_lvl_i1 = A_lvl.idx[A_lvl_q_stop - 1]
        else
            A_lvl_i1 = 0
        end
        phase_stop_3 = min(A_lvl_i1, phase_stop_2)
<<<<<<< HEAD
        if phase_stop_3 >= phase_start_2
            i = phase_start_2
            if A_lvl.idx[A_lvl_q] < phase_start_2
                A_lvl_q = Finch.scansearch(A_lvl.idx, phase_start_2, A_lvl_q, A_lvl_q_stop - 1)
=======
        if phase_stop_3 >= 1
            i = 1
            if A_lvl.idx[A_lvl_q] < 1
                A_lvl_q = scansearch(A_lvl.idx, 1, A_lvl_q, A_lvl_q_stop - 1)
>>>>>>> 0613817c
            end
            while i <= phase_stop_3
                A_lvl_i = A_lvl.idx[A_lvl_q]
                phase_stop_4 = min(phase_stop_3, A_lvl_i)
                if A_lvl_i == phase_stop_4
                    A_lvl_2_val_2 = A_lvl_2.val[A_lvl_q]
                    if C_lvl_qos > C_lvl_qos_stop
                        C_lvl_qos_stop = max(C_lvl_qos_stop << 1, 1)
                        resize_if_smaller!(C_lvl.idx, C_lvl_qos_stop)
                        resize_if_smaller!(C_lvl_2.val, C_lvl_qos_stop)
                        fill_range!(C_lvl_2.val, 0.0, C_lvl_qos, C_lvl_qos_stop)
                    end
                    C_lvl_2.val[C_lvl_qos] = A_lvl_2_val_2
                    C_lvl.idx[C_lvl_qos] = phase_stop_4
                    C_lvl_qos += 1
                    A_lvl_q += 1
                end
                i = phase_stop_4 + 1
            end
        end
    end
    phase_start_6 = max(1, 1 + A_lvl.shape)
    phase_stop_6 = min(C_lvl.shape, 10)
    if phase_stop_6 >= phase_start_6
        for i_13 = phase_start_6:phase_stop_6
            if C_lvl_qos > C_lvl_qos_stop
                C_lvl_qos_stop = max(C_lvl_qos_stop << 1, 1)
                resize_if_smaller!(C_lvl.idx, C_lvl_qos_stop)
                resize_if_smaller!(C_lvl_2.val, C_lvl_qos_stop)
                fill_range!(C_lvl_2.val, 0.0, C_lvl_qos, C_lvl_qos_stop)
            end
            C_lvl_2.val[C_lvl_qos] = missing
            C_lvl.idx[C_lvl_qos] = i_13
            C_lvl_qos += 1
        end
    end
    phase_stop_7 = min(C_lvl.shape, 0, 10 + B_lvl.shape)
    if phase_stop_7 >= 11
        B_lvl_q = B_lvl.ptr[1]
        B_lvl_q_stop = B_lvl.ptr[1 + 1]
        if B_lvl_q < B_lvl_q_stop
            B_lvl_i1 = B_lvl.idx[B_lvl_q_stop - 1]
        else
            B_lvl_i1 = 0
        end
<<<<<<< HEAD
        phase_stop_8 = min(phase_stop_7, (((ex.bodies[2]).body.rhs.args[2]).idxs[1]).tns.tns.delta + B_lvl_i1)
        if phase_stop_8 >= phase_start_7
            i = phase_start_7
            if B_lvl.idx[B_lvl_q] < phase_start_7 + -((((ex.bodies[2]).body.rhs.args[2]).idxs[1]).tns.tns.delta)
                B_lvl_q = Finch.scansearch(B_lvl.idx, phase_start_7 + -((((ex.bodies[2]).body.rhs.args[2]).idxs[1]).tns.tns.delta), B_lvl_q, B_lvl_q_stop - 1)
=======
        phase_stop_8 = min(phase_stop_7, 10 + B_lvl_i1)
        if phase_stop_8 >= 11
            i = 11
            if B_lvl.idx[B_lvl_q] < 11 + +(-10)
                B_lvl_q = scansearch(B_lvl.idx, 11 + +(-10), B_lvl_q, B_lvl_q_stop - 1)
>>>>>>> 0613817c
            end
            while i <= phase_stop_8
                B_lvl_i = B_lvl.idx[B_lvl_q]
                phase_stop_9 = min(phase_stop_8, 10 + B_lvl_i)
                if B_lvl_i == phase_stop_9 + +(-10)
                    B_lvl_2_val_2 = B_lvl_2.val[B_lvl_q]
                    if C_lvl_qos > C_lvl_qos_stop
                        C_lvl_qos_stop = max(C_lvl_qos_stop << 1, 1)
                        resize_if_smaller!(C_lvl.idx, C_lvl_qos_stop)
                        resize_if_smaller!(C_lvl_2.val, C_lvl_qos_stop)
                        fill_range!(C_lvl_2.val, 0.0, C_lvl_qos, C_lvl_qos_stop)
                    end
                    C_lvl_2.val[C_lvl_qos] = B_lvl_2_val_2
                    C_lvl.idx[C_lvl_qos] = phase_stop_9
                    C_lvl_qos += 1
                    B_lvl_q += 1
                end
                i = phase_stop_9 + 1
            end
        end
    end
    phase_stop_11 = min(C_lvl.shape, A_lvl.shape, 10 + B_lvl.shape)
    if phase_stop_11 >= 11
        A_lvl_q = A_lvl.ptr[1]
        A_lvl_q_stop = A_lvl.ptr[1 + 1]
        if A_lvl_q < A_lvl_q_stop
            A_lvl_i1 = A_lvl.idx[A_lvl_q_stop - 1]
        else
            A_lvl_i1 = 0
        end
        B_lvl_q = B_lvl.ptr[1]
        B_lvl_q_stop = B_lvl.ptr[1 + 1]
        if B_lvl_q < B_lvl_q_stop
            B_lvl_i1 = B_lvl.idx[B_lvl_q_stop - 1]
        else
            B_lvl_i1 = 0
        end
<<<<<<< HEAD
        phase_stop_12 = min(A_lvl_i1, (((ex.bodies[2]).body.rhs.args[2]).idxs[1]).tns.tns.delta + B_lvl_i1, phase_stop_11)
        if phase_stop_12 >= phase_start_11
            i = phase_start_11
            if A_lvl.idx[A_lvl_q] < phase_start_11
                A_lvl_q = Finch.scansearch(A_lvl.idx, phase_start_11, A_lvl_q, A_lvl_q_stop - 1)
            end
            if B_lvl.idx[B_lvl_q] < phase_start_11 + -((((ex.bodies[2]).body.rhs.args[2]).idxs[1]).tns.tns.delta)
                B_lvl_q = Finch.scansearch(B_lvl.idx, phase_start_11 + -((((ex.bodies[2]).body.rhs.args[2]).idxs[1]).tns.tns.delta), B_lvl_q, B_lvl_q_stop - 1)
=======
        phase_stop_12 = min(A_lvl_i1, 10 + B_lvl_i1, phase_stop_11)
        if phase_stop_12 >= 11
            i = 11
            if A_lvl.idx[A_lvl_q] < 11
                A_lvl_q = scansearch(A_lvl.idx, 11, A_lvl_q, A_lvl_q_stop - 1)
            end
            if B_lvl.idx[B_lvl_q] < 11 + +(-10)
                B_lvl_q = scansearch(B_lvl.idx, 11 + +(-10), B_lvl_q, B_lvl_q_stop - 1)
>>>>>>> 0613817c
            end
            while i <= phase_stop_12
                A_lvl_i = A_lvl.idx[A_lvl_q]
                B_lvl_i = B_lvl.idx[B_lvl_q]
                phase_stop_13 = min(A_lvl_i, 10 + B_lvl_i, phase_stop_12)
                if phase_stop_13 >= i
                    if A_lvl_i == phase_stop_13 && B_lvl_i == phase_stop_13 + +(-10)
                        A_lvl_2_val_3 = A_lvl_2.val[A_lvl_q]
                        B_lvl_2_val_3 = B_lvl_2.val[B_lvl_q]
                        if C_lvl_qos > C_lvl_qos_stop
                            C_lvl_qos_stop = max(C_lvl_qos_stop << 1, 1)
                            resize_if_smaller!(C_lvl.idx, C_lvl_qos_stop)
                            resize_if_smaller!(C_lvl_2.val, C_lvl_qos_stop)
                            fill_range!(C_lvl_2.val, 0.0, C_lvl_qos, C_lvl_qos_stop)
                        end
                        C_lvl_2.val[C_lvl_qos] = coalesce(A_lvl_2_val_3, B_lvl_2_val_3)
                        C_lvl.idx[C_lvl_qos] = phase_stop_13
                        C_lvl_qos += 1
                        A_lvl_q += 1
                        B_lvl_q += 1
                    elseif B_lvl_i == phase_stop_13 + +(-10)
                        B_lvl_q += 1
                    elseif A_lvl_i == phase_stop_13
                        A_lvl_2_val_3 = A_lvl_2.val[A_lvl_q]
                        if C_lvl_qos > C_lvl_qos_stop
                            C_lvl_qos_stop = max(C_lvl_qos_stop << 1, 1)
                            resize_if_smaller!(C_lvl.idx, C_lvl_qos_stop)
                            resize_if_smaller!(C_lvl_2.val, C_lvl_qos_stop)
                            fill_range!(C_lvl_2.val, 0.0, C_lvl_qos, C_lvl_qos_stop)
                        end
                        C_lvl_2.val[C_lvl_qos] = coalesce(A_lvl_2_val_3, 0.0)
                        C_lvl.idx[C_lvl_qos] = phase_stop_13
                        C_lvl_qos += 1
                        A_lvl_q += 1
                    end
                    i = phase_stop_13 + 1
                end
            end
        end
        phase_start_15 = max(11 + B_lvl_i1, 11)
        phase_stop_15 = min(A_lvl_i1, phase_stop_11)
        if phase_stop_15 >= phase_start_15
            i = phase_start_15
            if A_lvl.idx[A_lvl_q] < phase_start_15
                A_lvl_q = Finch.scansearch(A_lvl.idx, phase_start_15, A_lvl_q, A_lvl_q_stop - 1)
            end
            while i <= phase_stop_15
                A_lvl_i = A_lvl.idx[A_lvl_q]
                phase_stop_16 = min(A_lvl_i, phase_stop_15)
                if A_lvl_i == phase_stop_16
                    A_lvl_2_val_4 = A_lvl_2.val[A_lvl_q]
                    if C_lvl_qos > C_lvl_qos_stop
                        C_lvl_qos_stop = max(C_lvl_qos_stop << 1, 1)
                        resize_if_smaller!(C_lvl.idx, C_lvl_qos_stop)
                        resize_if_smaller!(C_lvl_2.val, C_lvl_qos_stop)
                        fill_range!(C_lvl_2.val, 0.0, C_lvl_qos, C_lvl_qos_stop)
                    end
                    C_lvl_2.val[C_lvl_qos] = coalesce(A_lvl_2_val_4, 0.0)
                    C_lvl.idx[C_lvl_qos] = phase_stop_16
                    C_lvl_qos += 1
                    A_lvl_q += 1
                end
                i = phase_stop_16 + 1
            end
        end
    end
    phase_start_18 = max(11, 1 + A_lvl.shape)
    phase_stop_18 = min(C_lvl.shape, 10 + B_lvl.shape)
    if phase_stop_18 >= phase_start_18
        B_lvl_q = B_lvl.ptr[1]
        B_lvl_q_stop = B_lvl.ptr[1 + 1]
        if B_lvl_q < B_lvl_q_stop
            B_lvl_i1 = B_lvl.idx[B_lvl_q_stop - 1]
        else
            B_lvl_i1 = 0
        end
        phase_stop_19 = min(10 + B_lvl_i1, phase_stop_18)
        if phase_stop_19 >= phase_start_18
            i = phase_start_18
<<<<<<< HEAD
            if B_lvl.idx[B_lvl_q] < phase_start_18 + -((((ex.bodies[2]).body.rhs.args[2]).idxs[1]).tns.tns.delta)
                B_lvl_q = Finch.scansearch(B_lvl.idx, phase_start_18 + -((((ex.bodies[2]).body.rhs.args[2]).idxs[1]).tns.tns.delta), B_lvl_q, B_lvl_q_stop - 1)
=======
            if B_lvl.idx[B_lvl_q] < phase_start_18 + +(-10)
                B_lvl_q = scansearch(B_lvl.idx, phase_start_18 + +(-10), B_lvl_q, B_lvl_q_stop - 1)
>>>>>>> 0613817c
            end
            while i <= phase_stop_19
                B_lvl_i = B_lvl.idx[B_lvl_q]
                phase_stop_20 = min(10 + B_lvl_i, phase_stop_19)
                if B_lvl_i == phase_stop_20 + +(-10)
                    B_lvl_2_val_4 = B_lvl_2.val[B_lvl_q]
                    if C_lvl_qos > C_lvl_qos_stop
                        C_lvl_qos_stop = max(C_lvl_qos_stop << 1, 1)
                        resize_if_smaller!(C_lvl.idx, C_lvl_qos_stop)
                        resize_if_smaller!(C_lvl_2.val, C_lvl_qos_stop)
                        fill_range!(C_lvl_2.val, 0.0, C_lvl_qos, C_lvl_qos_stop)
                    end
                    C_lvl_2.val[C_lvl_qos] = B_lvl_2_val_4
                    C_lvl.idx[C_lvl_qos] = phase_stop_20
                    C_lvl_qos += 1
                    B_lvl_q += 1
                end
                i = phase_stop_20 + 1
            end
        end
    end
    phase_start_22 = max(1, 11 + B_lvl.shape)
    phase_stop_22 = min(C_lvl.shape, 0)
    if phase_stop_22 >= phase_start_22
        for i_35 = phase_start_22:phase_stop_22
            if C_lvl_qos > C_lvl_qos_stop
                C_lvl_qos_stop = max(C_lvl_qos_stop << 1, 1)
                resize_if_smaller!(C_lvl.idx, C_lvl_qos_stop)
                resize_if_smaller!(C_lvl_2.val, C_lvl_qos_stop)
                fill_range!(C_lvl_2.val, 0.0, C_lvl_qos, C_lvl_qos_stop)
            end
            C_lvl_2.val[C_lvl_qos] = missing
            C_lvl.idx[C_lvl_qos] = i_35
            C_lvl_qos += 1
        end
    end
    phase_start_23 = max(1, 11 + B_lvl.shape)
    phase_stop_23 = min(C_lvl.shape, A_lvl.shape)
    if phase_stop_23 >= phase_start_23
        A_lvl_q = A_lvl.ptr[1]
        A_lvl_q_stop = A_lvl.ptr[1 + 1]
        if A_lvl_q < A_lvl_q_stop
            A_lvl_i1 = A_lvl.idx[A_lvl_q_stop - 1]
        else
            A_lvl_i1 = 0
        end
        phase_stop_24 = min(A_lvl_i1, phase_stop_23)
        if phase_stop_24 >= phase_start_23
            i = phase_start_23
            if A_lvl.idx[A_lvl_q] < phase_start_23
                A_lvl_q = Finch.scansearch(A_lvl.idx, phase_start_23, A_lvl_q, A_lvl_q_stop - 1)
            end
            while i <= phase_stop_24
                A_lvl_i = A_lvl.idx[A_lvl_q]
                phase_stop_25 = min(A_lvl_i, phase_stop_24)
                if A_lvl_i == phase_stop_25
                    A_lvl_2_val_5 = A_lvl_2.val[A_lvl_q]
                    if C_lvl_qos > C_lvl_qos_stop
                        C_lvl_qos_stop = max(C_lvl_qos_stop << 1, 1)
                        resize_if_smaller!(C_lvl.idx, C_lvl_qos_stop)
                        resize_if_smaller!(C_lvl_2.val, C_lvl_qos_stop)
                        fill_range!(C_lvl_2.val, 0.0, C_lvl_qos, C_lvl_qos_stop)
                    end
                    C_lvl_2.val[C_lvl_qos] = A_lvl_2_val_5
                    C_lvl.idx[C_lvl_qos] = phase_stop_25
                    C_lvl_qos += 1
                    A_lvl_q += 1
                end
                i = phase_stop_25 + 1
            end
        end
    end
    phase_start_27 = max(1, 1 + A_lvl.shape, 11 + B_lvl.shape)
    phase_stop_27 = C_lvl.shape
    if phase_stop_27 >= phase_start_27
        for i_42 = phase_start_27:phase_stop_27
            if C_lvl_qos > C_lvl_qos_stop
                C_lvl_qos_stop = max(C_lvl_qos_stop << 1, 1)
                resize_if_smaller!(C_lvl.idx, C_lvl_qos_stop)
                resize_if_smaller!(C_lvl_2.val, C_lvl_qos_stop)
                fill_range!(C_lvl_2.val, 0.0, C_lvl_qos, C_lvl_qos_stop)
            end
            C_lvl_2.val[C_lvl_qos] = missing
            C_lvl.idx[C_lvl_qos] = i_42
            C_lvl_qos += 1
        end
    end
    C_lvl.ptr[1 + 1] = (C_lvl_qos - 0) - 1
    for p = 2:1 + 1
        C_lvl.ptr[p] += C_lvl.ptr[p - 1]
    end
    resize!(C_lvl.ptr, 1 + 1)
    qos = C_lvl.ptr[end] - 1
    resize!(C_lvl.idx, qos)
    resize!(C_lvl_2.val, qos)
    (C = Fiber((SparseListLevel){Int64, Int64}(C_lvl_2, C_lvl.shape, C_lvl.ptr, C_lvl.idx)),)
end<|MERGE_RESOLUTION|>--- conflicted
+++ resolved
@@ -33,17 +33,10 @@
             A_lvl_i1 = 0
         end
         phase_stop_3 = min(A_lvl_i1, phase_stop_2)
-<<<<<<< HEAD
-        if phase_stop_3 >= phase_start_2
-            i = phase_start_2
-            if A_lvl.idx[A_lvl_q] < phase_start_2
-                A_lvl_q = Finch.scansearch(A_lvl.idx, phase_start_2, A_lvl_q, A_lvl_q_stop - 1)
-=======
         if phase_stop_3 >= 1
             i = 1
             if A_lvl.idx[A_lvl_q] < 1
-                A_lvl_q = scansearch(A_lvl.idx, 1, A_lvl_q, A_lvl_q_stop - 1)
->>>>>>> 0613817c
+                A_lvl_q = Finch.scansearch(A_lvl.idx, 1, A_lvl_q, A_lvl_q_stop - 1)
             end
             while i <= phase_stop_3
                 A_lvl_i = A_lvl.idx[A_lvl_q]
@@ -89,19 +82,11 @@
         else
             B_lvl_i1 = 0
         end
-<<<<<<< HEAD
-        phase_stop_8 = min(phase_stop_7, (((ex.bodies[2]).body.rhs.args[2]).idxs[1]).tns.tns.delta + B_lvl_i1)
-        if phase_stop_8 >= phase_start_7
-            i = phase_start_7
-            if B_lvl.idx[B_lvl_q] < phase_start_7 + -((((ex.bodies[2]).body.rhs.args[2]).idxs[1]).tns.tns.delta)
-                B_lvl_q = Finch.scansearch(B_lvl.idx, phase_start_7 + -((((ex.bodies[2]).body.rhs.args[2]).idxs[1]).tns.tns.delta), B_lvl_q, B_lvl_q_stop - 1)
-=======
         phase_stop_8 = min(phase_stop_7, 10 + B_lvl_i1)
         if phase_stop_8 >= 11
             i = 11
             if B_lvl.idx[B_lvl_q] < 11 + +(-10)
-                B_lvl_q = scansearch(B_lvl.idx, 11 + +(-10), B_lvl_q, B_lvl_q_stop - 1)
->>>>>>> 0613817c
+                B_lvl_q = Finch.scansearch(B_lvl.idx, 11 + +(-10), B_lvl_q, B_lvl_q_stop - 1)
             end
             while i <= phase_stop_8
                 B_lvl_i = B_lvl.idx[B_lvl_q]
@@ -139,25 +124,14 @@
         else
             B_lvl_i1 = 0
         end
-<<<<<<< HEAD
-        phase_stop_12 = min(A_lvl_i1, (((ex.bodies[2]).body.rhs.args[2]).idxs[1]).tns.tns.delta + B_lvl_i1, phase_stop_11)
-        if phase_stop_12 >= phase_start_11
-            i = phase_start_11
-            if A_lvl.idx[A_lvl_q] < phase_start_11
-                A_lvl_q = Finch.scansearch(A_lvl.idx, phase_start_11, A_lvl_q, A_lvl_q_stop - 1)
-            end
-            if B_lvl.idx[B_lvl_q] < phase_start_11 + -((((ex.bodies[2]).body.rhs.args[2]).idxs[1]).tns.tns.delta)
-                B_lvl_q = Finch.scansearch(B_lvl.idx, phase_start_11 + -((((ex.bodies[2]).body.rhs.args[2]).idxs[1]).tns.tns.delta), B_lvl_q, B_lvl_q_stop - 1)
-=======
         phase_stop_12 = min(A_lvl_i1, 10 + B_lvl_i1, phase_stop_11)
         if phase_stop_12 >= 11
             i = 11
             if A_lvl.idx[A_lvl_q] < 11
-                A_lvl_q = scansearch(A_lvl.idx, 11, A_lvl_q, A_lvl_q_stop - 1)
+                A_lvl_q = Finch.scansearch(A_lvl.idx, 11, A_lvl_q, A_lvl_q_stop - 1)
             end
             if B_lvl.idx[B_lvl_q] < 11 + +(-10)
-                B_lvl_q = scansearch(B_lvl.idx, 11 + +(-10), B_lvl_q, B_lvl_q_stop - 1)
->>>>>>> 0613817c
+                B_lvl_q = Finch.scansearch(B_lvl.idx, 11 + +(-10), B_lvl_q, B_lvl_q_stop - 1)
             end
             while i <= phase_stop_12
                 A_lvl_i = A_lvl.idx[A_lvl_q]
@@ -237,13 +211,8 @@
         phase_stop_19 = min(10 + B_lvl_i1, phase_stop_18)
         if phase_stop_19 >= phase_start_18
             i = phase_start_18
-<<<<<<< HEAD
-            if B_lvl.idx[B_lvl_q] < phase_start_18 + -((((ex.bodies[2]).body.rhs.args[2]).idxs[1]).tns.tns.delta)
-                B_lvl_q = Finch.scansearch(B_lvl.idx, phase_start_18 + -((((ex.bodies[2]).body.rhs.args[2]).idxs[1]).tns.tns.delta), B_lvl_q, B_lvl_q_stop - 1)
-=======
             if B_lvl.idx[B_lvl_q] < phase_start_18 + +(-10)
-                B_lvl_q = scansearch(B_lvl.idx, phase_start_18 + +(-10), B_lvl_q, B_lvl_q_stop - 1)
->>>>>>> 0613817c
+                B_lvl_q = Finch.scansearch(B_lvl.idx, phase_start_18 + +(-10), B_lvl_q, B_lvl_q_stop - 1)
             end
             while i <= phase_stop_19
                 B_lvl_i = B_lvl.idx[B_lvl_q]
