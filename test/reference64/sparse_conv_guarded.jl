begin
    C_lvl = (ex.bodies[1]).tns.tns.lvl
    C_lvl_2 = C_lvl.lvl
    A_lvl = (((ex.bodies[2]).body.body.rhs.args[1]).args[1]).tns.tns.lvl
    A_lvl_2 = A_lvl.lvl
    F_lvl = (((ex.bodies[2]).body.body.rhs.args[3]).args[1]).tns.tns.lvl
    F_lvl_2 = F_lvl.lvl
    j_stop = A_lvl.shape + -3
    C_lvl_qos_stop = 0
    resize_if_smaller!(C_lvl.ptr, 1 + 1)
    fill_range!(C_lvl.ptr, 0, 1 + 1, 1 + 1)
    C_lvl_qos = 0 + 1
    A_lvl_q_2 = A_lvl.ptr[1]
    A_lvl_q_stop_2 = A_lvl.ptr[1 + 1]
    if A_lvl_q_2 < A_lvl_q_stop_2
        A_lvl_i1_2 = A_lvl.idx[A_lvl_q_stop_2 - 1]
    else
        A_lvl_i1_2 = 0
    end
    phase_stop = min(A_lvl.shape, A_lvl_i1_2)
    if phase_stop >= 1
        i = 1
<<<<<<< HEAD
        if A_lvl.idx[A_lvl_q] < 1
            A_lvl_q = Finch.scansearch(A_lvl.idx, 1, A_lvl_q, A_lvl_q_stop - 1)
=======
        if A_lvl.idx[A_lvl_q_2] < 1
            A_lvl_q_2 = scansearch(A_lvl.idx, 1, A_lvl_q_2, A_lvl_q_stop_2 - 1)
>>>>>>> 0613817c
        end
        while i <= phase_stop
            A_lvl_i_2 = A_lvl.idx[A_lvl_q_2]
            phase_stop_2 = min(phase_stop, A_lvl_i_2)
            if A_lvl_i_2 == phase_stop_2
                A_lvl_2_val_2 = A_lvl_2.val[A_lvl_q_2]
                if C_lvl_qos > C_lvl_qos_stop
                    C_lvl_qos_stop = max(C_lvl_qos_stop << 1, 1)
                    resize_if_smaller!(C_lvl.idx, C_lvl_qos_stop)
                    resize_if_smaller!(C_lvl_2.val, C_lvl_qos_stop)
                    fill_range!(C_lvl_2.val, 0.0, C_lvl_qos, C_lvl_qos_stop)
                end
                C_lvldirty = false
                s_2 = -phase_stop_2
                phase_start_9 = max(1, -2, -s_2 + -2)
                phase_stop_9 = min(j_stop, A_lvl.shape + -3 + -s_2, F_lvl.shape)
                if phase_stop_9 >= phase_start_9
                    A_lvl_q = A_lvl.ptr[1]
                    A_lvl_q_stop = A_lvl.ptr[1 + 1]
                    if A_lvl_q < A_lvl_q_stop
                        A_lvl_i1 = A_lvl.idx[A_lvl_q_stop - 1]
                    else
                        A_lvl_i1 = 0
                    end
                    phase_stop_10 = min(-3 + -s_2 + A_lvl_i1, phase_stop_9)
                    if phase_stop_10 >= phase_start_9
                        j = phase_start_9
<<<<<<< HEAD
                        if A_lvl.idx[A_lvl_q_2] < phase_start_9 + -s_2
                            A_lvl_q_2 = Finch.scansearch(A_lvl.idx, phase_start_9 + -s_2, A_lvl_q_2, A_lvl_q_stop_2 - 1)
=======
                        if A_lvl.idx[A_lvl_q] < (phase_start_9 + s_2) + +3
                            A_lvl_q = scansearch(A_lvl.idx, (phase_start_9 + s_2) + +3, A_lvl_q, A_lvl_q_stop - 1)
>>>>>>> 0613817c
                        end
                        while j <= phase_stop_10
                            A_lvl_i = A_lvl.idx[A_lvl_q]
                            phase_stop_11 = min(phase_stop_10, -3 + -s_2 + A_lvl_i)
                            if A_lvl_i == (phase_stop_11 + s_2) + +3
                                A_lvl_2_val_3 = A_lvl_2.val[A_lvl_q]
                                F_lvl_q = (1 - 1) * F_lvl.shape + phase_stop_11
                                F_lvl_2_val_2 = F_lvl_2.val[F_lvl_q]
                                C_lvldirty = true
                                C_lvl_2.val[C_lvl_qos] = C_lvl_2.val[C_lvl_qos] + (A_lvl_2_val_2 != 0) * coalesce(((Scalar){0.0, Float64}(A_lvl_2_val_3))[], 0) * coalesce(((Scalar){0, Int64}(F_lvl_2_val_2))[], 0)
                                A_lvl_q += 1
                            end
                            j = phase_stop_11 + 1
                        end
                    end
                end
                if C_lvldirty
                    C_lvl.idx[C_lvl_qos] = phase_stop_2
                    C_lvl_qos += 1
                end
                A_lvl_q_2 += 1
            end
            i = phase_stop_2 + 1
        end
    end
    C_lvl.ptr[1 + 1] = (C_lvl_qos - 0) - 1
    for p = 2:1 + 1
        C_lvl.ptr[p] += C_lvl.ptr[p - 1]
    end
    resize!(C_lvl.ptr, 1 + 1)
    qos = C_lvl.ptr[end] - 1
    resize!(C_lvl.idx, qos)
    resize!(C_lvl_2.val, qos)
    (C = Fiber((SparseListLevel){Int64, Int64}(C_lvl_2, A_lvl.shape, C_lvl.ptr, C_lvl.idx)),)
end<|MERGE_RESOLUTION|>--- conflicted
+++ resolved
@@ -20,13 +20,8 @@
     phase_stop = min(A_lvl.shape, A_lvl_i1_2)
     if phase_stop >= 1
         i = 1
-<<<<<<< HEAD
         if A_lvl.idx[A_lvl_q] < 1
             A_lvl_q = Finch.scansearch(A_lvl.idx, 1, A_lvl_q, A_lvl_q_stop - 1)
-=======
-        if A_lvl.idx[A_lvl_q_2] < 1
-            A_lvl_q_2 = scansearch(A_lvl.idx, 1, A_lvl_q_2, A_lvl_q_stop_2 - 1)
->>>>>>> 0613817c
         end
         while i <= phase_stop
             A_lvl_i_2 = A_lvl.idx[A_lvl_q_2]
@@ -54,13 +49,8 @@
                     phase_stop_10 = min(-3 + -s_2 + A_lvl_i1, phase_stop_9)
                     if phase_stop_10 >= phase_start_9
                         j = phase_start_9
-<<<<<<< HEAD
                         if A_lvl.idx[A_lvl_q_2] < phase_start_9 + -s_2
                             A_lvl_q_2 = Finch.scansearch(A_lvl.idx, phase_start_9 + -s_2, A_lvl_q_2, A_lvl_q_stop_2 - 1)
-=======
-                        if A_lvl.idx[A_lvl_q] < (phase_start_9 + s_2) + +3
-                            A_lvl_q = scansearch(A_lvl.idx, (phase_start_9 + s_2) + +3, A_lvl_q, A_lvl_q_stop - 1)
->>>>>>> 0613817c
                         end
                         while j <= phase_stop_10
                             A_lvl_i = A_lvl.idx[A_lvl_q]
