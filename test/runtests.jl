#!/usr/bin/env julia
if abspath(PROGRAM_FILE) == @__FILE__
    using Pkg
    Pkg.activate(@__DIR__)
    Pkg.instantiate()
end

using Test
using ArgParse

s = ArgParseSettings("Run Finch.jl tests. All tests are run by default. Specific
test suites may be specified as positional arguments. Finch compares to
reference output which depends on the system word size (currently
$(Sys.WORD_SIZE)-bit). To overwrite $(Sys.WORD_SIZE==32 ? 64 : 32)-bit output,
run this with a $(Sys.WORD_SIZE==32 ? 64 : 32)-bit julia executable.")

@add_arg_table! s begin
    "--overwrite", "-w"
        action = :store_true
        help = "overwrite reference output for $(Sys.WORD_SIZE)-bit systems"
    "suites"
        nargs = '*'
        default = ["all"]
        help = "names of test suites to run"
end
parsed_args = parse_args(ARGS, s)

"""
    check_output(fname, arg)

Compare the output of `println(arg)` with standard reference output, stored
in a file named `fname`. Call `julia runtests.jl --help` for more information on
how to overwrite the reference output.
"""
function check_output(fname, arg)
    global parsed_args
    ref_dir = joinpath(@__DIR__, "reference$(Sys.WORD_SIZE)")
    ref_file = joinpath(ref_dir, fname)
    if parsed_args["overwrite"]
        mkpath(ref_dir)
        open(ref_file, "w") do f
            println(f, arg)
        end
        true
    else
        reference = replace(read(ref_file, String), "\r"=>"")
        result = replace(sprint(println, arg), "\r"=>"")
        if reference == result
            return true
        else
            @debug "disagreement with reference output" reference result
            return false
        end
    end
end

function should_run(name)
    global parsed_args
    return ("all" in parsed_args["suites"] || name in parsed_args["suites"])
end

macro repl(io, ex, quiet = false)
    quote
        println($(esc(io)), "julia> ", Finch.striplines($(QuoteNode(ex))))
        if $(esc(quiet))
            $(esc(ex))
        else
            show($(esc(io)), MIME("text/plain"), $(esc(ex)))
        end
        println($(esc(io)))
    end
end

using Finch

include("data_matrices.jl")

include("utils.jl")

@testset "Finch.jl" begin
    if should_run("print") include("test_print.jl") end
    if should_run("representation") include("test_representation.jl") end
    if should_run("constructors") include("test_constructors.jl") end
    if should_run("conversions") include("test_conversions.jl") end
    if should_run("merges") include("test_merges.jl") end
    if should_run("permit") include("test_permit.jl") end
    if should_run("skips") include("test_skips.jl") end
    if should_run("typical") include("test_typical.jl") end
    if should_run("kernels") include("test_kernels.jl") end
    if should_run("issues") include("test_issues.jl") end
    if should_run("base") include("test_base.jl") end
    if should_run("apps") include("test_apps.jl") end
    if should_run("fileio") include("test_fileio.jl") end
<<<<<<< HEAD
    if should_run("docs") && Sys.WORD_SIZE == 64 && VERSION >= v"1.9"
=======
    if should_run("docs") && Sys.WORD_SIZE == 64
>>>>>>> efb3fcb7
        @testset "Documentation" begin
            if parsed_args["overwrite"]
                include("../docs/fix.jl")
            else
                include("../docs/test.jl")
            end
        end
    end
    if should_run("embed") include("embed/test_embed.jl") end
    #algebra goes at the end since it calls refresh()
    if should_run("algebra") include("test_algebra.jl") end
end<|MERGE_RESOLUTION|>--- conflicted
+++ resolved
@@ -91,11 +91,7 @@
     if should_run("base") include("test_base.jl") end
     if should_run("apps") include("test_apps.jl") end
     if should_run("fileio") include("test_fileio.jl") end
-<<<<<<< HEAD
-    if should_run("docs") && Sys.WORD_SIZE == 64 && VERSION >= v"1.9"
-=======
     if should_run("docs") && Sys.WORD_SIZE == 64
->>>>>>> efb3fcb7
         @testset "Documentation" begin
             if parsed_args["overwrite"]
                 include("../docs/fix.jl")
