@testitem "examples" begin
    using SparseArrays
    using LinearAlgebra
    using Graphs, SimpleWeightedGraphs

    include(joinpath(@__DIR__, "../../docs/examples/bfs.jl"))
    include(joinpath(@__DIR__, "../../docs/examples/dfs.jl"))
    include(joinpath(@__DIR__, "../../docs/examples/pagerank.jl"))
    include(joinpath(@__DIR__, "../../docs/examples/shortest_paths.jl"))
    include(joinpath(@__DIR__, "../../docs/examples/spgemm.jl"))
    include(joinpath(@__DIR__, "../../docs/examples/triangle_counting.jl"))
<<<<<<< HEAD
    include(joinpath(@__DIR__, "../../docs/examples/degree_centrality.jl"))
    include(joinpath(@__DIR__, "../../docs/examples/topological_sort.jl"))
=======
    include(joinpath(@__DIR__, "../../docs/examples/floyd_warshall.jl"))
>>>>>>> ed0097b9

    @testset "pagerank" begin
        size, sparsity = 30, 0.5
        input = sprand(size, size, sparsity)

        graphs_input = Graphs.SimpleDiGraph(transpose(input))
        finch_input = pattern!(Tensor(input))

        expected = Graphs.pagerank(graphs_input, 0.85, 20)
        output = pagerank(finch_input; nsteps=20, damp=0.85)

        tol = 1e-6

        output = copyto!(zeros(size), output)

        @test maximum(abs.(output .- expected)) < tol
    end

    @testset "bfs" begin
        size, sparsity = 50, 0.5
        source = rand(1:size)
        input = sprand(size, size, sparsity)

        graphs_input = Graphs.SimpleDiGraph(transpose(input))
        finch_input = Tensor(Dense(SparseList(Element(0.0))), input)

        expected = Graphs.bfs_parents(graphs_input, source)
        output = bfs(finch_input, source)

        @test output == expected
    end

    @testset "dfs" begin
        size, sparsity = 50, 0.5
        source = rand(1:size)
        input = sprand(size, size, sparsity)

        graphs_input = Graphs.SimpleDiGraph(transpose(input))
        finch_input = Tensor(Dense(SparseList(Element(0.0))), input)

        expected = Graphs.dfs_parents(graphs_input, source)
        output = dfs(finch_input, source)

        @test output == expected
    end

    @testset "degree_centrality" begin
        size, sparsity = 50, 0.5
        source = rand(1:size)
        input = sprand(size, size, sparsity)

        graphs_input = Graphs.SimpleDiGraph(transpose(input))
        finch_input = Tensor(Dense(SparseList(Element(0.0))), input)

        expected = Graphs.degree_centrality(graphs_input)
        output = degree_centrality(finch_input)

        @test output == expected
    end

    @testset "bellmanford" begin
        size, sparsity = 50, 0.5
        source = rand(1:size)
        input = sprand(size, size, sparsity)

        graphs_input = SimpleWeightedDiGraph(transpose(input))
        finch_input = set_fill_value!(Tensor(Dense(SparseList(Element(0.0))), input), Inf)

        expected = Graphs.bellman_ford_shortest_paths(graphs_input, source)
        output = bellmanford(finch_input, source)

        @test output == collect(zip(expected.dists, expected.parents))
    end

    @testset "tricount" begin
        size, sparsity = 1000, 0.5
        input = sprand(size, size, sparsity)
        input = SparseMatrixCSC(Symmetric(input))

        graphs_input = SimpleDiGraph(input)
        finch_input = pattern!(Tensor(Dense(SparseList(Element(0.0))), input))

        expected = sum(Graphs.triangles(graphs_input))
        output = tricount(finch_input) * 6

        @test expected == output
    end

    @testset "spgemm" begin
        m, n, k = (32, 32, 32)
        p = 0.1
        A_ref = sprand(Int, m, k, p)
        B_ref = sprand(Int, k, n, p)
        C_ref = A_ref * B_ref
        A = Tensor(Dense(SparseList(Element(0))), A_ref)
        B = Tensor(Dense(SparseList(Element(0))), B_ref)

        for (key, fn) in [
            (:spgemm_inner, spgemm_inner),
            (:spgemm_gustavson, spgemm_gustavson),
            (:spgemm_outer, spgemm_outer),
        ]
            C = fn(A, B)
            @test C == C_ref
        end
    end
<<<<<<< HEAD

    @testset "topological_sort"
    A = Tensor(
        CSCFormat(0),
        [0 0 0 0 1 1; 0 0 0 1 1 0; 0 0 0 0 0 1; 0 0 1 0 0 0; 0 0 0 0 0 0; 0 0 0 0 0 0],
    )

    @test topological_sort(A) == [5, 6, 1, 3, 4, 2]
=======
    
    @testset "floydwarshall" begin
        # https://cses.fi/problemset/task/1672
        matrix = Tensor(CSCFormat(Inf), [ 0 5 9 Inf; Inf 0 3 Inf; Inf Inf 0 Inf; Inf Inf 5 0; ])

        n, m = size(matrix)
        res = floydwarshall(matrix)
        ref = [0.0 5.0 8.0 Inf; Inf 0.0 3.0 Inf; Inf Inf 0.0 Inf; Inf Inf 5.0 0.0]
        @test res == ref
    end
>>>>>>> ed0097b9
end<|MERGE_RESOLUTION|>--- conflicted
+++ resolved
@@ -9,12 +9,9 @@
     include(joinpath(@__DIR__, "../../docs/examples/shortest_paths.jl"))
     include(joinpath(@__DIR__, "../../docs/examples/spgemm.jl"))
     include(joinpath(@__DIR__, "../../docs/examples/triangle_counting.jl"))
-<<<<<<< HEAD
     include(joinpath(@__DIR__, "../../docs/examples/degree_centrality.jl"))
     include(joinpath(@__DIR__, "../../docs/examples/topological_sort.jl"))
-=======
     include(joinpath(@__DIR__, "../../docs/examples/floyd_warshall.jl"))
->>>>>>> ed0097b9
 
     @testset "pagerank" begin
         size, sparsity = 30, 0.5
@@ -121,7 +118,6 @@
             @test C == C_ref
         end
     end
-<<<<<<< HEAD
 
     @testset "topological_sort"
     A = Tensor(
@@ -130,7 +126,6 @@
     )
 
     @test topological_sort(A) == [5, 6, 1, 3, 4, 2]
-=======
     
     @testset "floydwarshall" begin
         # https://cses.fi/problemset/task/1672
@@ -141,5 +136,4 @@
         ref = [0.0 5.0 8.0 Inf; Inf 0.0 3.0 Inf; Inf Inf 0.0 Inf; Inf Inf 5.0 0.0]
         @test res == ref
     end
->>>>>>> ed0097b9
 end