using SparseArrays
using CIndices

@testset "issues" begin
    @info "Testing Github Issues"
    #https://github.com/willow-ahrens/Finch.jl/issues/51
    let
        x = Fiber!(Dense(Element(0.0)), [1, 2, 3])
        y = Scalar{0.0}()
        @finch for i=_, j=_; y[] += min(x[i], x[j]) end
        @test y[] == 14
    end

    #https://github.com/willow-ahrens/Finch.jl/issues/53
    let
        x = Fiber!(SparseList(Pattern()), fsparse(([1, 3, 7, 8],), [true, true, true, true], (10,)))
        y = Scalar{0.0}()
        @finch for i=_; y[] += ifelse(x[i], 3, -1) end
        @test y[] == 6
        a = 3
        b = -1
    end

    #https://github.com/willow-ahrens/Finch.jl/issues/59
    let
        B = Fiber!(Dense(Element(0)), [2, 4, 5])
        A = Fiber!(Dense(Element(0), 6))
        @finch (A .= 0; for i=_; A[B[i]] = i end)
        @test reference_isequal(A, [0, 1, 0, 2, 3, 0])
    end

    #https://github.com/willow-ahrens/Finch.jl/issues/61
    I = copyto!(Fiber!(RepeatRLE(0)), [1, 1, 9, 3, 3])
    A = [
        11 12 13 14 15;
        21 22 23 24 25;
        31 32 33 34 35;
        41 42 43 44 45;
        51 52 53 54 55;
        61 62 63 64 65;
        71 72 73 74 75;
        81 82 83 84 85;
        91 92 93 94 95]
    A = copyto!(Fiber!(Dense(Dense(Element(0)))), A)
    B = Fiber!(Dense(Element(0)))
    
    @test check_output("fiber_as_idx.jl", @finch_code (B .= 0; for i=_; B[i] = A[I[i], i] end))
    @finch (B .= 0; for i=_; B[i] = A[I[i], i] end)

    @test B == [11, 12, 93, 34, 35]

    #https://github.com/willow-ahrens/Finch.jl/issues/101
    let
        t = Fiber!(SparseList(SparseList(Element(0.0))))
        X = Fiber!(SparseList(SparseList(Element(0.0))))
        A = Fiber!(SparseList(SparseList(Element(0.0))), SparseMatrixCSC([0 0 0 0; -1 -1 -1 -1; -2 -2 -2 -2; -3 -3 -3 -3]))
        @test_throws DimensionMismatch @finch (t .= 0; for j=_, i=_; t[i, j] = min(X[i, j],  A[i, j]) end)
        X = Fiber!(SparseList(SparseList(Element(0.0), 4), 4))
        @finch (t .= 0; for j=_, i=_; t[i, j] = min(X[i, j],  A[i, j]) end)
        @test t == A
    end

    #https://github.com/willow-ahrens/Finch.jl/issues/115

    let
        function f(a::Float64, b::Float64, c::Float64)
            return a+b+c
        end 
        struct MyAlgebra115 <: Finch.AbstractAlgebra end
        Finch.virtualize(ex, ::Type{MyAlgebra115}, ::Finch.JuliaContext) = MyAlgebra115()
        t = Fiber!(SparseList(SparseList(Element(0.0))))
        B = SparseMatrixCSC([0 0 0 0; -1 -1 -1 -1; -2 -2 -2 -2; -3 -3 -3 -3])
        A = dropdefaults(copyto!(Fiber!(SparseList(SparseList(Element(0.0)))), B))
        @finch algebra=MyAlgebra115() (t .= 0; for j=_, i=_; t[i, j] = f(A[i,j], A[i,j], A[i,j]) end)
        @test t == B .* 3
    end

    #https://github.com/willow-ahrens/Finch.jl/issues/115

    let
        t = Fiber!(SparseList(SparseList(Element(0.0))))
        B = SparseMatrixCSC([0 0 0 0; -1 -1 -1 -1; -2 -2 -2 -2; -3 -3 -3 -3])
        A = dropdefaults(copyto!(Fiber!(SparseList(SparseList(Element(0.0)))), B))
        @test_logs (:warn, "Performance Warning: non-concordant traversal of t[i, j] (hint: most arrays prefer column major or first index fast, run in fast mode to ignore this warning)") match_mode=:any @test_throws Finch.FinchProtocolError @finch (t .= 0; for i=_, j=_; t[i, j] = A[i, j] end)
    end

    let
        t = Fiber!(Dense(SparseList(Element(0.0))))
        B = SparseMatrixCSC([0 0 0 0; -1 -1 -1 -1; -2 -2 -2 -2; -3 -3 -3 -3])
        A = dropdefaults(copyto!(Fiber!(Dense(SparseList(Element(0.0)))), B))
        @test_logs (:warn, "Performance Warning: non-concordant traversal of t[i, j] (hint: most arrays prefer column major or first index fast, run in fast mode to ignore this warning)") match_mode=:any @test_throws Finch.FinchProtocolError @finch (t .= 0; for i=_, j=_; t[i, j] = A[i, j] end)
    end

    #https://github.com/willow-ahrens/Finch.jl/issues/129

    let
        a = Fiber!(Dense(Element(0)), [1, 3, 7, 2])

        x = Scalar((0, 0))
        @finch for i=_; x[] <<maxby>>= (a[i], i) end
        @test x[][2] == 3

        y = Scalar(0 => 0)
        @finch for i=_; y[] <<maxby>>= a[i] => i end
        @test y[][2] == 3
    end

    #https://github.com/willow-ahrens/Finch.jl/issues/124

    let
        A = sparse([3, 4, 3, 4], [1, 2, 3, 3], [1.1, 2.2, 3.3, 4.4], 4, 3)

        B = Fiber!(Dense(SparseList(Element(0.0))))

        @finch (B .= 0; for j=_, i=_; B[i, j] = A[i, j] end)

        @test Structure(B) == Structure(fiber(A))

        v = SparseVector(10, [1, 6, 7, 9], [1.1, 2.2, 3.3, 4.4])

        w = Fiber!(SparseList(Element(0.0)))

        @finch (w .= 0; for i=_; w[i] = v[i] end)

        @test Structure(w) == Structure(fiber(v))
    end

    #https://github.com/willow-ahrens/Finch.jl/issues/99
    let 
        m = 4; n = 3; ptr_c = [0, 3, 3, 5]; idx_c = [1, 2, 3, 0, 2]; val_c = [1.1, 2.2, 3.3, 4.4, 5.5];

        ptr_jl = unsafe_wrap(Array, reinterpret(Ptr{CIndex{Int}}, pointer(ptr_c)), length(ptr_c); own = false)
        idx_jl = unsafe_wrap(Array, reinterpret(Ptr{CIndex{Int}}, pointer(idx_c)), length(idx_c); own = false)
        A = Fiber(Dense(SparseList{CIndex{Int}, CIndex{Int}}(Element{0.0, Float64}(val_c), m, ptr_jl, idx_jl), n))

        @test A == [0.0 0.0 4.4; 1.1 0.0 0.0; 2.2 0.0 5.5; 3.3 0.0 0.0]
    end

    #https://github.com/willow-ahrens/Finch.jl/issues/121
    let
        io = IOBuffer()
        y = [2.0, Inf, Inf, 1.0, 3.0, Inf]
        yf = Fiber!(SparseList(Element(Inf)), y)
        println(io, "Fiber!(SparseList(Element(Inf)), $y):")
        println(io, yf)

        x = Scalar(Inf)

        @test check_output("specialvals_minimum_inf.jl", @finch_code (for i=_; x[] <<min>>= yf[i] end))
        @finch for i=_; x[] <<min>>= yf[i] end
        @test x[] == 1.0

        @test check_output("specialvals_repr_inf.txt", String(take!(io)))

        io = IOBuffer()
        y = [2.0, NaN, NaN, 1.0, 3.0, NaN]
        yf = Fiber!(SparseList(Element(NaN)), y)
        println(io, "Fiber!(SparseList(Element(NaN)), $y):")
        println(io, yf)

        x = Scalar(Inf)

        @test check_output("specialvals_minimum_nan.jl", @finch_code (for i=_; x[] <<min>>= yf[i] end))
        @finch for i=_; x[] <<min>>= yf[i] end
        @test isequal(x[], NaN)

        @test check_output("specialvals_repr_nan.txt", String(take!(io)))

        io = IOBuffer()
        y = [2.0, missing, missing, 1.0, 3.0, missing]
        yf = Fiber!(SparseList(Element{missing, Union{Float64,Missing}}()), y)
        println(io, "Fiber!(SparseList(Element(missing)), $y):")
        println(io, yf)

        x = Scalar(Inf)

        @test check_output("specialvals_minimum_missing.jl", @finch_code (for i=_; x[] <<min>>= yf[i] end))
        @finch for i=_; x[] <<min>>= coalesce(yf[i], missing, Inf) end
        @test x[] == 1.0

        @test check_output("specialvals_repr_missing.txt", String(take!(io)))

        io = IOBuffer()
        y = [2.0, nothing, nothing, 1.0, 3.0, Some(1.0), nothing]
        yf = Fiber!(SparseList(Element{nothing, Union{Float64,Nothing,Some{Float64}}}()), y)
        println(io, "Fiber!(SparseList(Element(nothing)), $y):")
        println(io, yf)

        x = Scalar(Inf)

        @test check_output("specialvals_minimum_nothing.jl", @finch_code (for i=_; x[] <<min>>= something(yf[i], nothing, Inf) end))
        @finch for i=_; x[] <<min>>= something(yf[i], nothing, Inf) end
        @test x[] == 1.0

        @test check_output("specialvals_repr_nothing.txt", String(take!(io)))
    end

    #https://github.com/willow-ahrens/Finch.jl/issues/118

    let
        io = IOBuffer()
        A = [0.0 1.0 0.0 2.0; 0.0 1.0 0.0 3.0; 0.0 0.0 2.0 0.0]
        B = Fiber!(Dense(SparseList(Element(0.0))), A)
        C = Fiber!(Dense(SparseList(Element(Inf))))
        @finch (C .= Inf; for j = _, i = _ C[i, j] = ifelse(B[i, j] == 0, Inf, B[i, j]) end)

        println(io, "A :", A)
        println(io, "C :", C)
        println(io, "redefault!(B, Inf) :", redefault!(B, Inf))
        println(io, redefault!(B, Inf))
        println(io, C)
        @test Structure(C) == Structure(redefault!(B, Inf))
        @test check_output("issue118.txt", String(take!(io)))
    end

    #https://github.com/willow-ahrens/Finch.jl/issues/97

    let
        @test_throws DimensionMismatch A = Fiber!(Dense(SparseList(Element(0.0))), [0, 1])
        A = fsprand((10, 11), 0.5)
        B = Fiber!(Dense(SparseList(Element(0.0))))
        C = fsprand((10, 10), 0.5)
        @test_throws DimensionMismatch @finch (A .= 0; for j=_, i=_; A[i, j] = B[i] end)
        @test_throws DimensionMismatch @finch (A .= 0; for j=_, i=_; A[i] = B[i, j] end)
        @test_throws DimensionMismatch @finch (A .= 0; for j=_, i=_; A[i, j] = B[i, j] + C[i, j] end)
        @test_throws DimensionMismatch copyto!(Fiber!(SparseList(Element(0.0))), A)
        @test_throws DimensionMismatch dropdefaults!(Fiber!(SparseList(Element(0.0))), A)

        A = fsprand((10, 11), 0.5)
        B = fsprand((10, 10), 0.5)
        @test_throws Finch.FinchProtocolError @finch for j=_, i=_; A[i, j] = B[i, follow(j)] end
        @test_throws ArgumentError Fiber!(SparseCOO(Element(0.0)))
        @test_throws ArgumentError Fiber!(SparseHash(Element(0.0)))
        @test_throws ArgumentError Fiber!(SparseList(Element("hello")))
    end

    #https://github.com/willow-ahrens/Finch.jl/pull/197

    let
        io = IOBuffer()

        @repl io A = Fiber!(Dense(SparseTriangle{2}(Element(0.0))), collect(reshape(1:27, 3, 3, 3)))
        @repl io C = Scalar(0)
        @repl io @finch for k=_, j=_, i=_; C[] += A[i, j, k] end

        check_output("pull197.txt", String(take!(io)))
    end

    #https://github.com/willow-ahrens/Finch.jl/issues/70

    let
        A = Fiber!(Dense(SparseList(Element(0.0))))
        B = typeof(Fiber!(Dense(SparseList(Element(0.0)))))
        eval(@finch_kernel function copy_array(A, B)
            A .= 0
            for j = _, i = _
                A[i, j] = B[i, j]
            end
        end)
        C = Fiber!(Dense(SparseList(Element(0.0))))
        D = Fiber!(Dense(SparseList(Element(0.0))), fsprand((5, 5), 0.5))
        C = copy_array(C, D).A
        @test C == D
    end

        #https://github.com/willow-ahrens/Finch.jl/issues/243

    let
        @test_throws Finch.ScopeError (@finch begin
            x = 0
            x = 0
        end)

    end

    #https://github.com/willow-ahrens/Finch.jl/issues/278

    let
        A = [1.0 2.0 3.0; 4.0 5.0 6.0; 7.0 8.0 9.0]
        x = Scalar{0.0}()
        @finch (x .= 0; for i = _ x[] += A[i, i] end)
        @test x[] == 15.0
    end

    #https://github.com/willow-ahrens/Finch.jl/issues/267
    let
        A = ones(3, 3)
        B = ones(3, 3)
        C = zeros(3, 3)
        alpha=beta=1
        @finch begin
            for j=_
                for i=_
                    C[i, j] *= beta
                end
                for k=_
                    foo = alpha * B[k, j]
                    for i=_
                        C[i, j] += foo*A[i, k]
                    end
                end
            end
        end
        @test C == A * B
    end

    #https://github.com/willow-ahrens/Finch.jl/issues/284
    let
        C = Fiber!(Dense(Dense(Element(0.0))), [1 0; 0 1])
        w = Fiber!(Dense(Dense(Element(0.0))), [0 0; 0 0])
        @finch mode=fastfinch begin 
            for j = _, i = _
                C[i, j] += 1
            end
            for j = _, i = _ 
                w[j, i] = C[i, j] 
            end
            for i = _, j = _
                C[j, i] = w[j, i]
            end
        end
        @test C == [2.0 1.0; 1.0 2.0]
    end

<<<<<<< HEAD
    #https://github.com/willow-ahrens/Finch.jl/issues/291
    let
        A = [1 2 3; 4 5 6; 7 8 9]
        x = Scalar(0.0)
        @finch mode=fastfinch for j=_, i=_; if i < j x[] += A[i, j] end end
        @test x[] == 11.0

        @finch mode=fastfinch (x .= 0; for i=_, j=_; if i < j x[] += A[j, i] end end)
        @test x[] == 19.0

        @finch mode=fastfinch (x .= 0; for j=_, i=_; if i <= j x[] += A[i, j] end end)
        @test x[] == 26.0

        @finch mode=fastfinch (x .= 0; for i=_, j=_; if i <= j x[] += A[j, i] end end)
        @test x[] == 34.0

        @finch mode=fastfinch (x .= 0; for j=_, i=_; if i > j x[] += A[i, j] end end)
        @test x[] == 19.0

        @finch mode=fastfinch (x .= 0; for i=_, j=_; if i > j x[] += A[j, i] end end)
        @test x[] == 11.0

        @finch mode=fastfinch (x .= 0; for j=_, i=_; if i >= j x[] += A[i, j] end end)
        @test x[] == 34.0

        @finch mode=fastfinch (x .= 0; for i=_, j=_; if i >= j x[] += A[j, i] end end)
        @test x[] == 26.0

        @finch mode=fastfinch (x .= 0; for j=_, i=_; if i == j x[] += A[i, j] end end)
        @test x[] == 15.0

        @finch mode=fastfinch (x .= 0; for i=_, j=_; if i == j x[] += A[j, i] end end)
        @test x[] == 15.0

        @finch mode=fastfinch (x .= 0; for j=_, i=_; if i != j x[] += A[i, j] end end)
        @test x[] == 30.0

        @finch mode=fastfinch (x .= 0; for i=_, j=_; if i != j x[] += A[j, i] end end)
        @test x[] == 30.0
=======
    #https://github.com/willow-ahrens/Finch.jl/issues/286
    let 
        A = [1 0; 0 1]
        #note that A[i, j] is ignored here, as the temp local is never used
        @finch (for j=_, i=_; temp = A[i, j] end)
>>>>>>> d6afecae
    end
end<|MERGE_RESOLUTION|>--- conflicted
+++ resolved
@@ -322,7 +322,6 @@
         @test C == [2.0 1.0; 1.0 2.0]
     end
 
-<<<<<<< HEAD
     #https://github.com/willow-ahrens/Finch.jl/issues/291
     let
         A = [1 2 3; 4 5 6; 7 8 9]
@@ -362,12 +361,12 @@
 
         @finch mode=fastfinch (x .= 0; for i=_, j=_; if i != j x[] += A[j, i] end end)
         @test x[] == 30.0
-=======
+    end
+  
     #https://github.com/willow-ahrens/Finch.jl/issues/286
     let 
         A = [1 0; 0 1]
         #note that A[i, j] is ignored here, as the temp local is never used
         @finch (for j=_, i=_; temp = A[i, j] end)
->>>>>>> d6afecae
     end
 end