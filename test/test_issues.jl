--- conflicted
+++ resolved
@@ -124,7 +124,7 @@
         @test isstructequal(w, fiber(v))
     end
 
-<<<<<<< HEAD
+    #https://github.com/willow-ahrens/Finch.jl/issues/99
     let 
         m = 4; n = 3; ptr_c = [0, 3, 3, 5]; idx_c = [1, 2, 3, 0, 2]; val_c = [1.1, 2.2, 3.3, 4.4, 5.5];
 
@@ -135,9 +135,8 @@
         @test A == [0.0 0.0 4.4; 1.1 0.0 0.0; 2.2 0.0 5.5; 3.3 0.0 0.0]
         display(A)
     end
-=======
+
     #https://github.com/willow-ahrens/Finch.jl/issues/121
-
     let
         io = IOBuffer()
         y = [2.0, Inf, Inf, 1.0, 3.0, Inf]
@@ -196,5 +195,4 @@
         @test check_output("specialvals_repr_nothing.txt", String(take!(io)))
     end
 
->>>>>>> 58707d77
 end