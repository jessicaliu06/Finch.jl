--- conflicted
+++ resolved
@@ -143,7 +143,7 @@
     end
 
     # Test SingleList
-<<<<<<< HEAD
+
     @testset "SingleList level" begin
         # 1D
         @test Tensor(SingleList(Element(0.0)), [0, 0, 10]) == [0, 0, 10]
@@ -158,7 +158,8 @@
         
         @test Tensor(SingleList(Dense(Element(0.0))), [0 0 0; 0 0 30; 0 0 30]) == [0 0 0; 0 0 30; 0 0 30]
         @test_throws Finch.FinchProtocolError Tensor(SingleList(SingleList(Element(0.0))), [0 0 0; 0 0 30; 0 0 30])
-=======
+    end
+
     @testset "SingleRLE level" begin
         # 1D
         @test Tensor(SingleRLE(Element(0)), [0, 10, 0]) == [0, 10, 0]
@@ -168,6 +169,5 @@
         x = Tensor(SingleRLE(Element(0)), 10);
         @finch begin for i = extent(3,6); x[~i] = 1 end end
         @test x == [0,0,1,1,1,1,0,0,0,0]
->>>>>>> 0ef7c16a
     end
 end